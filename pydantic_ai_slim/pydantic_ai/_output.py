--- conflicted
+++ resolved
@@ -4,11 +4,7 @@
 import json
 from abc import ABC, abstractmethod
 from collections.abc import Awaitable, Iterable, Iterator, Sequence
-<<<<<<< HEAD
 from dataclasses import dataclass, field, replace
-=======
-from dataclasses import dataclass, field
->>>>>>> 8039c20f
 from typing import TYPE_CHECKING, Any, Callable, Generic, Literal, Union, cast, overload
 
 from pydantic import TypeAdapter, ValidationError
@@ -19,31 +15,17 @@
 from ._run_context import AgentDepsT, RunContext
 from .exceptions import ModelRetry, UserError
 from .output import (
-<<<<<<< HEAD
     DeferredToolCalls,
-    ModelStructuredOutput,
-=======
     NativeOutput,
->>>>>>> 8039c20f
     OutputDataT,
     OutputMode,
     OutputSpec,
     OutputTypeOrFunction,
-<<<<<<< HEAD
-    PromptedStructuredOutput,
-    StructuredOutputMode,
-    TextOutput,
-    TextOutputFunction,
-    ToolOutput,
-    ToolRetryError,
-    _flatten_output_spec,  # pyright: ignore[reportPrivateUsage]
-=======
     PromptedOutput,
     StructuredOutputMode,
     TextOutput,
     TextOutputFunc,
     ToolOutput,
->>>>>>> 8039c20f
 )
 from .tools import GenerateToolJsonSchema, ObjectJsonSchema, ToolDefinition
 
@@ -151,14 +133,10 @@
             return result_data
 
 
-<<<<<<< HEAD
 @dataclass
 class BaseOutputSchema(ABC, Generic[OutputDataT]):
     deferred_tool_calls: bool
 
-=======
-class BaseOutputSchema(ABC, Generic[OutputDataT]):
->>>>>>> 8039c20f
     @abstractmethod
     def with_default_mode(self, mode: StructuredOutputMode) -> OutputSchema[OutputDataT]:
         raise NotImplementedError()
@@ -184,8 +162,6 @@
         description: str | None = None,
         strict: bool | None = None,
     ) -> OutputSchema[OutputDataT]: ...
-<<<<<<< HEAD
-=======
 
     @classmethod
     @overload
@@ -193,20 +169,6 @@
         cls,
         output_spec: OutputSpec[OutputDataT],
         *,
-        default_mode: None = None,
-        name: str | None = None,
-        description: str | None = None,
-        strict: bool | None = None,
-    ) -> BaseOutputSchema[OutputDataT]: ...
->>>>>>> 8039c20f
-
-    @classmethod
-    @overload
-    def build(
-        cls,
-        output_spec: OutputSpec[OutputDataT],
-        *,
-<<<<<<< HEAD
         default_mode: None = None,
         name: str | None = None,
         description: str | None = None,
@@ -228,79 +190,45 @@
 
         outputs = [output for output in raw_outputs if output is not DeferredToolCalls]
         deferred_tool_calls = len(outputs) < len(raw_outputs)
-        if output := next((output for output in outputs if isinstance(output, ModelStructuredOutput)), None):
+        if output := next((output for output in outputs if isinstance(output, NativeOutput)), None):
             if len(outputs) > 1:
-                raise UserError('ModelStructuredOutput cannot be mixed with other output types.')
-
-            return ModelStructuredOutputSchema(
+                raise UserError('NativeOutput cannot be mixed with other output types.')
+
+            return NativeOutputSchema(
                 processor=cls._build_processor(
-                    output.outputs,
+                    _flatten_output_spec(output.outputs),
                     name=output.name,
                     description=output.description,
                 ),
                 deferred_tool_calls=deferred_tool_calls,
             )
-        elif output := next((output for output in outputs if isinstance(output, PromptedStructuredOutput)), None):
+        elif output := next((output for output in outputs if isinstance(output, PromptedOutput)), None):
             if len(outputs) > 1:
-                raise UserError('PromptedStructuredOutput cannot be mixed with other output types.')
-
-            return PromptedStructuredOutputSchema(
+                raise UserError('PromptedOutput cannot be mixed with other output types.')
+
+            return PromptedOutputSchema(
                 processor=cls._build_processor(
-                    output.outputs,
+                    _flatten_output_spec(output.outputs),
                     name=output.name,
                     description=output.description,
                 ),
                 template=output.template,
                 deferred_tool_calls=deferred_tool_calls,
-=======
-        default_mode: StructuredOutputMode | None = None,
-        name: str | None = None,
-        description: str | None = None,
-        strict: bool | None = None,
-    ) -> BaseOutputSchema[OutputDataT]:
-        """Build an OutputSchema dataclass from an output type."""
-        if output_spec is str:
-            return PlainTextOutputSchema()
-
-        if isinstance(output_spec, NativeOutput):
-            return NativeOutputSchema(
-                cls._build_processor(
-                    _flatten_output_spec(output_spec.outputs),
-                    name=output_spec.name,
-                    description=output_spec.description,
-                )
-            )
-        elif isinstance(output_spec, PromptedOutput):
-            return PromptedOutputSchema(
-                cls._build_processor(
-                    _flatten_output_spec(output_spec.outputs),
-                    name=output_spec.name,
-                    description=output_spec.description,
-                ),
-                template=output_spec.template,
->>>>>>> 8039c20f
             )
 
         text_outputs: Sequence[type[str] | TextOutput[OutputDataT]] = []
         tool_outputs: Sequence[ToolOutput[OutputDataT]] = []
         other_outputs: Sequence[OutputTypeOrFunction[OutputDataT]] = []
-<<<<<<< HEAD
         for output in outputs:
-=======
-        for output in _flatten_output_spec(output_spec):
->>>>>>> 8039c20f
             if output is str:
                 text_outputs.append(cast(type[str], output))
             elif isinstance(output, TextOutput):
                 text_outputs.append(output)
             elif isinstance(output, ToolOutput):
                 tool_outputs.append(output)
-<<<<<<< HEAD
-            elif isinstance(output, (ModelStructuredOutput, PromptedStructuredOutput)):
+            elif isinstance(output, (NativeOutput, PromptedOutput)):
                 # We can never get here because these are checked for above.
-                raise UserError(
-                    'ModelStructuredOutput and PromptedStructuredOutput must be the only output types.'
-                )  # pragma: no cover
+                raise UserError('NativeOutput and PromptedOutput must be the only output types.')  # pragma: no cover
             else:
                 other_outputs.append(output)
 
@@ -324,38 +252,12 @@
 
         if len(tool_outputs) > 0:
             return ToolOutputSchema(tools=tools, deferred_tool_calls=deferred_tool_calls)
-=======
-            else:
-                other_outputs.append(output)
-
-        tools = cls._build_tools(tool_outputs + other_outputs, name=name, description=description, strict=strict)
-
-        if len(text_outputs) > 0:
-            if len(text_outputs) > 1:
-                raise UserError('Only one text output is allowed.')
-            text_output = text_outputs[0]
-
-            text_output_schema = None
-            if isinstance(text_output, TextOutput):
-                text_output_schema = PlainTextOutputProcessor(text_output.output_function)
-
-            if len(tools) == 0:
-                return PlainTextOutputSchema(text_output_schema)
-            else:
-                return ToolOrTextOutputSchema(processor=text_output_schema, tools=tools)
-
-        if len(tool_outputs) > 0:
-            return ToolOutputSchema(tools)
->>>>>>> 8039c20f
 
         if len(other_outputs) > 0:
             schema = OutputSchemaWithoutMode(
                 processor=cls._build_processor(other_outputs, name=name, description=description, strict=strict),
                 tools=tools,
-<<<<<<< HEAD
                 deferred_tool_calls=deferred_tool_calls,
-=======
->>>>>>> 8039c20f
             )
             if default_mode:
                 schema = schema.with_default_mode(default_mode)
@@ -386,15 +288,9 @@
                 name = output.name
                 description = output.description
                 strict = output.strict
-<<<<<<< HEAD
 
                 output = output.output
 
-=======
-
-                output = output.output
-
->>>>>>> 8039c20f
             if name is None:
                 name = default_name
                 if multiple:
@@ -451,40 +347,26 @@
         self,
         processor: ObjectOutputProcessor[OutputDataT] | UnionOutputProcessor[OutputDataT],
         tools: dict[str, OutputTool[OutputDataT]],
-<<<<<<< HEAD
         deferred_tool_calls: bool,
     ):
         super().__init__(deferred_tool_calls)
-=======
-    ):
->>>>>>> 8039c20f
         self.processor = processor
         self._tools = tools
 
     def with_default_mode(self, mode: StructuredOutputMode) -> OutputSchema[OutputDataT]:
-<<<<<<< HEAD
-        if mode == 'model_structured':
-            return ModelStructuredOutputSchema(processor=self.processor, deferred_tool_calls=self.deferred_tool_calls)
-        elif mode == 'prompted_structured':
-            return PromptedStructuredOutputSchema(
-                processor=self.processor, deferred_tool_calls=self.deferred_tool_calls
-            )
+        if mode == 'native':
+            return NativeOutputSchema(processor=self.processor, deferred_tool_calls=self.deferred_tool_calls)
+        elif mode == 'prompted':
+            return PromptedOutputSchema(processor=self.processor, deferred_tool_calls=self.deferred_tool_calls)
         elif mode == 'tool':
             return ToolOutputSchema(tools=self.tools, deferred_tool_calls=self.deferred_tool_calls)
-=======
-        if mode == 'native':
-            return NativeOutputSchema(self.processor)
-        elif mode == 'prompted':
-            return PromptedOutputSchema(self.processor)
-        elif mode == 'tool':
-            return ToolOutputSchema(self.tools)
->>>>>>> 8039c20f
         else:
             assert_never(mode)
 
     @property
     def tools(self) -> dict[str, OutputTool[OutputDataT]]:
         """Get the tools for this output schema."""
+        # TODO: Update for toolsets
         # We return tools here as they're checked in Agent._register_tool.
         # At that point we may don't know yet what output mode we're going to use if no model was provided or it was deferred until agent.run time.
         return self._tools
@@ -550,16 +432,6 @@
 
 
 @dataclass
-<<<<<<< HEAD
-class ModelStructuredOutputSchema(StructuredTextOutputSchema[OutputDataT]):
-    @property
-    def mode(self) -> OutputMode:
-        return 'model_structured'
-
-    def raise_if_unsupported(self, profile: ModelProfile) -> None:
-        """Raise an error if the mode is not supported by the model."""
-        if not profile.supports_structured_output:
-=======
 class NativeOutputSchema(StructuredTextOutputSchema[OutputDataT]):
     @property
     def mode(self) -> OutputMode:
@@ -568,8 +440,7 @@
     def raise_if_unsupported(self, profile: ModelProfile) -> None:
         """Raise an error if the mode is not supported by the model."""
         if not profile.supports_json_schema_output:
->>>>>>> 8039c20f
-            raise UserError('Structured output is not supported by the model.')
+            raise UserError('Native structured output is not supported by the model.')
 
     async def process(
         self,
@@ -595,20 +466,12 @@
 
 
 @dataclass
-<<<<<<< HEAD
-class PromptedStructuredOutputSchema(StructuredTextOutputSchema[OutputDataT]):
-=======
 class PromptedOutputSchema(StructuredTextOutputSchema[OutputDataT]):
->>>>>>> 8039c20f
     template: str | None = None
 
     @property
     def mode(self) -> OutputMode:
-<<<<<<< HEAD
-        return 'prompted_structured'
-=======
         return 'prompted'
->>>>>>> 8039c20f
 
     def raise_if_unsupported(self, profile: ModelProfile) -> None:
         """Raise an error if the mode is not supported by the model."""
@@ -659,12 +522,8 @@
 class ToolOutputSchema(OutputSchema[OutputDataT]):
     _tools: dict[str, OutputTool[OutputDataT]] = field(default_factory=dict)
 
-<<<<<<< HEAD
     def __init__(self, tools: dict[str, OutputTool[OutputDataT]], deferred_tool_calls: bool):
         super().__init__(deferred_tool_calls)
-=======
-    def __init__(self, tools: dict[str, OutputTool[OutputDataT]]):
->>>>>>> 8039c20f
         self._tools = tools
 
     @property
@@ -681,17 +540,6 @@
         """Get the tools for this output schema."""
         return self._tools
 
-<<<<<<< HEAD
-=======
-    def tool_names(self) -> list[str]:
-        """Return the names of the tools."""
-        return list(self.tools.keys())
-
-    def tool_defs(self) -> list[ToolDefinition]:
-        """Get tool definitions to register with the model."""
-        return [t.tool_def for t in self.tools.values()]
-
->>>>>>> 8039c20f
     def find_named_tool(
         self, parts: Iterable[_messages.ModelResponsePart], tool_name: str
     ) -> tuple[_messages.ToolCallPart, OutputTool[OutputDataT]] | None:
@@ -718,16 +566,10 @@
         self,
         processor: PlainTextOutputProcessor[OutputDataT] | None,
         tools: dict[str, OutputTool[OutputDataT]],
-<<<<<<< HEAD
         deferred_tool_calls: bool,
     ):
         super().__init__(tools=tools, deferred_tool_calls=deferred_tool_calls)
         self.processor = processor
-=======
-    ):
-        self.processor = processor
-        self._tools = tools
->>>>>>> 8039c20f
 
     @property
     def mode(self) -> OutputMode:
@@ -760,11 +602,7 @@
 class ObjectOutputProcessor(BaseOutputProcessor[OutputDataT]):
     object_def: OutputObjectDefinition
     outer_typed_dict_key: str | None = None
-<<<<<<< HEAD
     validator: SchemaValidator
-=======
-    _validator: SchemaValidator
->>>>>>> 8039c20f
     _function_schema: _function_schema.FunctionSchema | None = None
 
     def __init__(
@@ -777,11 +615,7 @@
     ):
         if inspect.isfunction(output) or inspect.ismethod(output):
             self._function_schema = _function_schema.function_schema(output, GenerateToolJsonSchema)
-<<<<<<< HEAD
             self.validator = self._function_schema.validator
-=======
-            self._validator = self._function_schema.validator
->>>>>>> 8039c20f
             json_schema = self._function_schema.json_schema
             json_schema['description'] = self._function_schema.description
         else:
@@ -797,7 +631,7 @@
                 type_adapter = TypeAdapter(response_data_typed_dict)
 
             # Really a PluggableSchemaValidator, but it's API-compatible
-            self._validator = cast(SchemaValidator, type_adapter.validator)
+            self.validator = cast(SchemaValidator, type_adapter.validator)
             json_schema = _utils.check_object_json_schema(
                 type_adapter.json_schema(schema_generator=GenerateToolJsonSchema)
             )
@@ -838,15 +672,7 @@
             Either the validated output data (left) or a retry message (right).
         """
         try:
-<<<<<<< HEAD
             output = self.validate(data, allow_partial)
-=======
-            pyd_allow_partial: Literal['off', 'trailing-strings'] = 'trailing-strings' if allow_partial else 'off'
-            if isinstance(data, str):
-                output = self._validator.validate_json(data or '{}', allow_partial=pyd_allow_partial)
-            else:
-                output = self._validator.validate_python(data or {}, allow_partial=pyd_allow_partial)
->>>>>>> 8039c20f
         except ValidationError as e:
             if wrap_validation_errors:
                 m = _messages.RetryPromptPart(
@@ -855,7 +681,6 @@
                 raise ToolRetryError(m) from e
             else:
                 raise  # pragma: lax no cover
-<<<<<<< HEAD
 
         try:
             output = await self.call(output, run_context)
@@ -880,8 +705,6 @@
             return self.validator.validate_json(data or '{}', allow_partial=pyd_allow_partial)
         else:
             return self.validator.validate_python(data or {}, allow_partial=pyd_allow_partial)
-=======
->>>>>>> 8039c20f
 
     async def call(
         self,
@@ -892,20 +715,7 @@
             output = output[k]
 
         if self._function_schema:
-<<<<<<< HEAD
             output = await self._function_schema.call(output, run_context)
-=======
-            try:
-                output = await self._function_schema.call(output, run_context)
-            except ModelRetry as r:
-                if wrap_validation_errors:
-                    m = _messages.RetryPromptPart(
-                        content=r.message,
-                    )
-                    raise ToolRetryError(m) from r
-                else:
-                    raise  # pragma: lax no cover
->>>>>>> 8039c20f
 
         return output
 
@@ -1041,11 +851,7 @@
 
     def __init__(
         self,
-<<<<<<< HEAD
-        output_function: TextOutputFunction[OutputDataT],
-=======
         output_function: TextOutputFunc[OutputDataT],
->>>>>>> 8039c20f
     ):
         self._function_schema = _function_schema.function_schema(output_function, GenerateToolJsonSchema)
 
@@ -1105,10 +911,7 @@
             parameters_json_schema=object_def.json_schema,
             strict=object_def.strict,
             outer_typed_dict_key=processor.outer_typed_dict_key,
-<<<<<<< HEAD
             kind='output',
-=======
->>>>>>> 8039c20f
         )
 
     async def process(
@@ -1154,9 +957,6 @@
             else:
                 raise  # pragma: lax no cover
         else:
-<<<<<<< HEAD
-            return output
-=======
             return output
 
 
@@ -1173,5 +973,4 @@
             outputs_flat.extend(union_types)
         else:
             outputs_flat.append(output)
-    return outputs_flat
->>>>>>> 8039c20f
+    return outputs_flat