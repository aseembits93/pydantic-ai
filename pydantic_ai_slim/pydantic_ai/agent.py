from __future__ import annotations as _annotations

import dataclasses
import inspect
import json
import warnings
from collections.abc import AsyncIterator, Awaitable, Iterator, Sequence
from contextlib import AbstractAsyncContextManager, AsyncExitStack, asynccontextmanager, contextmanager
from copy import deepcopy
from types import FrameType
from typing import TYPE_CHECKING, Any, Callable, ClassVar, Generic, cast, final, overload

from opentelemetry.trace import NoOpTracer, use_span
from pydantic.json_schema import GenerateJsonSchema
from typing_extensions import Literal, Never, Self, TypeIs, TypeVar, deprecated

from pydantic_ai.builtin_tools import AbstractBuiltinTool, WebSearchTool
from pydantic_graph import End, Graph, GraphRun, GraphRunContext
from pydantic_graph._utils import get_event_loop

from . import (
    _agent_graph,
    _output,
    _system_prompt,
    _utils,
    exceptions,
    messages as _messages,
    models,
    result,
    usage as _usage,
)
from .models.instrumented import InstrumentationSettings, InstrumentedModel, instrument_model
from .result import FinalResult, OutputDataT, StreamedRunResult, ToolOutput
from .settings import ModelSettings, merge_model_settings
from .tools import (
    AgentDepsT,
    DocstringFormat,
    GenerateToolJsonSchema,
    RunContext,
    Tool,
    ToolFuncContext,
    ToolFuncEither,
    ToolFuncPlain,
    ToolParams,
    ToolPrepareFunc,
    ToolsPrepareFunc,
)

# Re-exporting like this improves auto-import behavior in PyCharm
capture_run_messages = _agent_graph.capture_run_messages
EndStrategy = _agent_graph.EndStrategy
CallToolsNode = _agent_graph.CallToolsNode
ModelRequestNode = _agent_graph.ModelRequestNode
UserPromptNode = _agent_graph.UserPromptNode

if TYPE_CHECKING:
    from starlette.middleware import Middleware
    from starlette.routing import Route
    from starlette.types import ExceptionHandler, Lifespan

    from fasta2a.applications import FastA2A
    from fasta2a.broker import Broker
    from fasta2a.schema import Provider, Skill
    from fasta2a.storage import Storage
    from pydantic_ai.mcp import MCPServer


__all__ = (
    'Agent',
    'AgentRun',
    'AgentRunResult',
    'capture_run_messages',
    'EndStrategy',
    'CallToolsNode',
    'ModelRequestNode',
    'UserPromptNode',
    'InstrumentationSettings',
)


T = TypeVar('T')
S = TypeVar('S')
NoneType = type(None)
RunOutputDataT = TypeVar('RunOutputDataT')
"""Type variable for the result data of a run where `output_type` was customized on the run call."""


@final
@dataclasses.dataclass(init=False)
class Agent(Generic[AgentDepsT, OutputDataT]):
    """Class for defining "agents" - a way to have a specific type of "conversation" with an LLM.

    Agents are generic in the dependency type they take [`AgentDepsT`][pydantic_ai.tools.AgentDepsT]
    and the result data type they return, [`OutputDataT`][pydantic_ai.result.OutputDataT].

    By default, if neither generic parameter is customised, agents have type `Agent[None, str]`.

    Minimal usage example:

    ```python
    from pydantic_ai import Agent

    agent = Agent('openai:gpt-4o')
    result = agent.run_sync('What is the capital of France?')
    print(result.output)
    #> Paris
    ```
    """

    model: models.Model | models.KnownModelName | str | None
    """The default model configured for this agent.

    We allow `str` here since the actual list of allowed models changes frequently.
    """

    name: str | None
    """The name of the agent, used for logging.

    If `None`, we try to infer the agent name from the call frame when the agent is first run.
    """
    end_strategy: EndStrategy
    """Strategy for handling tool calls when a final result is found."""

    model_settings: ModelSettings | None
    """Optional model request settings to use for this agents's runs, by default.

    Note, if `model_settings` is provided by `run`, `run_sync`, or `run_stream`, those settings will
    be merged with this value, with the runtime argument taking priority.
    """

    output_type: type[OutputDataT] | ToolOutput[OutputDataT]
    """
    The type of data output by agent runs, used to validate the data returned by the model, defaults to `str`.
    """

    instrument: InstrumentationSettings | bool | None
    """Options to automatically instrument with OpenTelemetry."""

    _instrument_default: ClassVar[InstrumentationSettings | bool] = False

    _deps_type: type[AgentDepsT] = dataclasses.field(repr=False)
    _deprecated_result_tool_name: str | None = dataclasses.field(repr=False)
    _deprecated_result_tool_description: str | None = dataclasses.field(repr=False)
    _output_schema: _output.OutputSchema[OutputDataT] | None = dataclasses.field(repr=False)
    _output_validators: list[_output.OutputValidator[AgentDepsT, OutputDataT]] = dataclasses.field(repr=False)
    _instructions: str | None = dataclasses.field(repr=False)
    _instructions_functions: list[_system_prompt.SystemPromptRunner[AgentDepsT]] = dataclasses.field(repr=False)
    _system_prompts: tuple[str, ...] = dataclasses.field(repr=False)
    _system_prompt_functions: list[_system_prompt.SystemPromptRunner[AgentDepsT]] = dataclasses.field(repr=False)
    _system_prompt_dynamic_functions: dict[str, _system_prompt.SystemPromptRunner[AgentDepsT]] = dataclasses.field(
        repr=False
    )
    _prepare_tools: ToolsPrepareFunc[AgentDepsT] | None = dataclasses.field(repr=False)
    _function_tools: dict[str, Tool[AgentDepsT]] = dataclasses.field(repr=False)
    _mcp_servers: Sequence[MCPServer] = dataclasses.field(repr=False)
    _default_retries: int = dataclasses.field(repr=False)
    _max_result_retries: int = dataclasses.field(repr=False)
    _override_deps: _utils.Option[AgentDepsT] = dataclasses.field(default=None, repr=False)
    _override_model: _utils.Option[models.Model] = dataclasses.field(default=None, repr=False)

    @overload
    def __init__(
        self,
        model: models.Model | models.KnownModelName | str | None = None,
        *,
        output_type: type[OutputDataT] | ToolOutput[OutputDataT] = str,
        instructions: str
        | _system_prompt.SystemPromptFunc[AgentDepsT]
        | Sequence[str | _system_prompt.SystemPromptFunc[AgentDepsT]]
        | None = None,
        system_prompt: str | Sequence[str] = (),
        deps_type: type[AgentDepsT] = NoneType,
        name: str | None = None,
        model_settings: ModelSettings | None = None,
        retries: int = 1,
        output_retries: int | None = None,
        tools: Sequence[Tool[AgentDepsT] | ToolFuncEither[AgentDepsT, ...]] = (),
<<<<<<< HEAD
        builtin_tools: Sequence[Literal['web-search'] | AbstractBuiltinTool] = (),
=======
        prepare_tools: ToolsPrepareFunc[AgentDepsT] | None = None,
>>>>>>> 154fec5e
        mcp_servers: Sequence[MCPServer] = (),
        defer_model_check: bool = False,
        end_strategy: EndStrategy = 'early',
        instrument: InstrumentationSettings | bool | None = None,
    ) -> None: ...

    @overload
    @deprecated(
        '`result_type`, `result_tool_name`, `result_tool_description` & `result_retries` are deprecated, use `output_type` instead. `result_retries` is deprecated, use `output_retries` instead.'
    )
    def __init__(
        self,
        model: models.Model | models.KnownModelName | str | None = None,
        *,
        result_type: type[OutputDataT] = str,
        instructions: str
        | _system_prompt.SystemPromptFunc[AgentDepsT]
        | Sequence[str | _system_prompt.SystemPromptFunc[AgentDepsT]]
        | None = None,
        system_prompt: str | Sequence[str] = (),
        deps_type: type[AgentDepsT] = NoneType,
        name: str | None = None,
        model_settings: ModelSettings | None = None,
        retries: int = 1,
        result_tool_name: str = 'final_result',
        result_tool_description: str | None = None,
        result_retries: int | None = None,
        tools: Sequence[Tool[AgentDepsT] | ToolFuncEither[AgentDepsT, ...]] = (),
<<<<<<< HEAD
        builtin_tools: Sequence[Literal['web-search'] | AbstractBuiltinTool] = (),
=======
        prepare_tools: ToolsPrepareFunc[AgentDepsT] | None = None,
>>>>>>> 154fec5e
        mcp_servers: Sequence[MCPServer] = (),
        defer_model_check: bool = False,
        end_strategy: EndStrategy = 'early',
        instrument: InstrumentationSettings | bool | None = None,
    ) -> None: ...

    def __init__(
        self,
        model: models.Model | models.KnownModelName | str | None = None,
        *,
        # TODO change this back to `output_type: type[OutputDataT] | ToolOutput[OutputDataT] = str,` when we remove the overloads
        output_type: Any = str,
        instructions: str
        | _system_prompt.SystemPromptFunc[AgentDepsT]
        | Sequence[str | _system_prompt.SystemPromptFunc[AgentDepsT]]
        | None = None,
        system_prompt: str | Sequence[str] = (),
        deps_type: type[AgentDepsT] = NoneType,
        name: str | None = None,
        model_settings: ModelSettings | None = None,
        retries: int = 1,
        output_retries: int | None = None,
        tools: Sequence[Tool[AgentDepsT] | ToolFuncEither[AgentDepsT, ...]] = (),
<<<<<<< HEAD
        builtin_tools: Sequence[Literal['web-search'] | AbstractBuiltinTool] = (),
=======
        prepare_tools: ToolsPrepareFunc[AgentDepsT] | None = None,
>>>>>>> 154fec5e
        mcp_servers: Sequence[MCPServer] = (),
        defer_model_check: bool = False,
        end_strategy: EndStrategy = 'early',
        instrument: InstrumentationSettings | bool | None = None,
        **_deprecated_kwargs: Any,
    ):
        """Create an agent.

        Args:
            model: The default model to use for this agent, if not provide,
                you must provide the model when calling it. We allow `str` here since the actual list of allowed models changes frequently.
            output_type: The type of the output data, used to validate the data returned by the model,
                defaults to `str`.
            instructions: Instructions to use for this agent, you can also register instructions via a function with
                [`instructions`][pydantic_ai.Agent.instructions].
            system_prompt: Static system prompts to use for this agent, you can also register system
                prompts via a function with [`system_prompt`][pydantic_ai.Agent.system_prompt].
            deps_type: The type used for dependency injection, this parameter exists solely to allow you to fully
                parameterize the agent, and therefore get the best out of static type checking.
                If you're not using deps, but want type checking to pass, you can set `deps=None` to satisfy Pyright
                or add a type hint `: Agent[None, <return type>]`.
            name: The name of the agent, used for logging. If `None`, we try to infer the agent name from the call frame
                when the agent is first run.
            model_settings: Optional model request settings to use for this agent's runs, by default.
            retries: The default number of retries to allow before raising an error.
            output_retries: The maximum number of retries to allow for result validation, defaults to `retries`.
            tools: Tools to register with the agent, you can also register tools via the decorators
                [`@agent.tool`][pydantic_ai.Agent.tool] and [`@agent.tool_plain`][pydantic_ai.Agent.tool_plain].
<<<<<<< HEAD
            builtin_tools: The builtin tools that the agent will use. This depends on the model, as some models may not
                support certain tools. On models that don't support certain tools, the tool will be ignored.
=======
            prepare_tools: custom method to prepare the tool definition of all tools for each step.
                This is useful if you want to customize the definition of multiple tools or you want to register
                a subset of tools for a given step. See [`ToolsPrepareFunc`][pydantic_ai.tools.ToolsPrepareFunc]
>>>>>>> 154fec5e
            mcp_servers: MCP servers to register with the agent. You should register a [`MCPServer`][pydantic_ai.mcp.MCPServer]
                for each server you want the agent to connect to.
            defer_model_check: by default, if you provide a [named][pydantic_ai.models.KnownModelName] model,
                it's evaluated to create a [`Model`][pydantic_ai.models.Model] instance immediately,
                which checks for the necessary environment variables. Set this to `false`
                to defer the evaluation until the first run. Useful if you want to
                [override the model][pydantic_ai.Agent.override] for testing.
            end_strategy: Strategy for handling tool calls that are requested alongside a final result.
                See [`EndStrategy`][pydantic_ai.agent.EndStrategy] for more information.
            instrument: Set to True to automatically instrument with OpenTelemetry,
                which will use Logfire if it's configured.
                Set to an instance of [`InstrumentationSettings`][pydantic_ai.agent.InstrumentationSettings] to customize.
                If this isn't set, then the last value set by
                [`Agent.instrument_all()`][pydantic_ai.Agent.instrument_all]
                will be used, which defaults to False.
                See the [Debugging and Monitoring guide](https://ai.pydantic.dev/logfire/) for more info.
        """
        if model is None or defer_model_check:
            self.model = model
        else:
            self.model = models.infer_model(model)

        self.end_strategy = end_strategy
        self.name = name
        self.model_settings = model_settings

        if 'result_type' in _deprecated_kwargs:  # pragma: no cover
            if output_type is not str:
                raise TypeError('`result_type` and `output_type` cannot be set at the same time.')
            warnings.warn('`result_type` is deprecated, use `output_type` instead', DeprecationWarning)
            output_type = _deprecated_kwargs['result_type']

        self.output_type = output_type

        self.instrument = instrument

        self._deps_type = deps_type

        self._deprecated_result_tool_name = _deprecated_kwargs.get('result_tool_name')
        if self._deprecated_result_tool_name is not None:  # pragma: no cover
            warnings.warn(
                '`result_tool_name` is deprecated, use `output_type` with `ToolOutput` instead',
                DeprecationWarning,
            )

        self._deprecated_result_tool_description = _deprecated_kwargs.get('result_tool_description')
        if self._deprecated_result_tool_description is not None:  # pragma: no cover
            warnings.warn(
                '`result_tool_description` is deprecated, use `output_type` with `ToolOutput` instead',
                DeprecationWarning,
            )
        result_retries = _deprecated_kwargs.get('result_retries')
        if result_retries is not None:  # pragma: no cover
            if output_retries is not None:
                raise TypeError('`output_retries` and `result_retries` cannot be set at the same time.')
            warnings.warn('`result_retries` is deprecated, use `max_result_retries` instead', DeprecationWarning)
            output_retries = result_retries

        self._output_schema = _output.OutputSchema[OutputDataT].build(
            output_type, self._deprecated_result_tool_name, self._deprecated_result_tool_description
        )
        self._output_validators = []

        self._instructions = ''
        self._instructions_functions = []
        if isinstance(instructions, (str, Callable)):
            instructions = [instructions]
        for instruction in instructions or []:
            if isinstance(instruction, str):
                self._instructions += instruction + '\n'
            else:
                self._instructions_functions.append(_system_prompt.SystemPromptRunner(instruction))
        self._instructions = self._instructions.strip() or None

        self._system_prompts = (system_prompt,) if isinstance(system_prompt, str) else tuple(system_prompt)
        self._system_prompt_functions = []
        self._system_prompt_dynamic_functions = {}

        self._function_tools = {}

        self._default_retries = retries
        self._max_result_retries = output_retries if output_retries is not None else retries
        self._mcp_servers = mcp_servers
<<<<<<< HEAD
        self._builtin_tools: list[AbstractBuiltinTool] = []

        for tool in builtin_tools:
            if tool == 'web-search':
                self._builtin_tools.append(WebSearchTool())
            else:
                self._builtin_tools.append(tool)

=======
        self._prepare_tools = prepare_tools
>>>>>>> 154fec5e
        for tool in tools:
            if isinstance(tool, Tool):
                self._register_tool(tool)
            else:
                self._register_tool(Tool(tool))

    @staticmethod
    def instrument_all(instrument: InstrumentationSettings | bool = True) -> None:
        """Set the instrumentation options for all agents where `instrument` is not set."""
        Agent._instrument_default = instrument

    @overload
    async def run(
        self,
        user_prompt: str | Sequence[_messages.UserContent] | None = None,
        *,
        output_type: None = None,
        message_history: list[_messages.ModelMessage] | None = None,
        model: models.Model | models.KnownModelName | str | None = None,
        deps: AgentDepsT = None,
        model_settings: ModelSettings | None = None,
        usage_limits: _usage.UsageLimits | None = None,
        usage: _usage.Usage | None = None,
        infer_name: bool = True,
    ) -> AgentRunResult[OutputDataT]: ...

    @overload
    async def run(
        self,
        user_prompt: str | Sequence[_messages.UserContent] | None = None,
        *,
        output_type: type[RunOutputDataT] | ToolOutput[RunOutputDataT],
        message_history: list[_messages.ModelMessage] | None = None,
        model: models.Model | models.KnownModelName | str | None = None,
        deps: AgentDepsT = None,
        model_settings: ModelSettings | None = None,
        usage_limits: _usage.UsageLimits | None = None,
        usage: _usage.Usage | None = None,
        infer_name: bool = True,
    ) -> AgentRunResult[RunOutputDataT]: ...

    @overload
    @deprecated('`result_type` is deprecated, use `output_type` instead.')
    async def run(
        self,
        user_prompt: str | Sequence[_messages.UserContent] | None = None,
        *,
        result_type: type[RunOutputDataT],
        message_history: list[_messages.ModelMessage] | None = None,
        model: models.Model | models.KnownModelName | str | None = None,
        deps: AgentDepsT = None,
        model_settings: ModelSettings | None = None,
        usage_limits: _usage.UsageLimits | None = None,
        usage: _usage.Usage | None = None,
        infer_name: bool = True,
    ) -> AgentRunResult[RunOutputDataT]: ...

    async def run(
        self,
        user_prompt: str | Sequence[_messages.UserContent] | None = None,
        *,
        output_type: type[RunOutputDataT] | ToolOutput[RunOutputDataT] | None = None,
        message_history: list[_messages.ModelMessage] | None = None,
        model: models.Model | models.KnownModelName | str | None = None,
        deps: AgentDepsT = None,
        model_settings: ModelSettings | None = None,
        usage_limits: _usage.UsageLimits | None = None,
        usage: _usage.Usage | None = None,
        infer_name: bool = True,
        **_deprecated_kwargs: Never,
    ) -> AgentRunResult[Any]:
        """Run the agent with a user prompt in async mode.

        This method builds an internal agent graph (using system prompts, tools and result schemas) and then
        runs the graph to completion. The result of the run is returned.

        Example:
        ```python
        from pydantic_ai import Agent

        agent = Agent('openai:gpt-4o')

        async def main():
            agent_run = await agent.run('What is the capital of France?')
            print(agent_run.output)
            #> Paris
        ```

        Args:
            user_prompt: User input to start/continue the conversation.
            output_type: Custom output type to use for this run, `output_type` may only be used if the agent has no
                output validators since output validators would expect an argument that matches the agent's output type.
            message_history: History of the conversation so far.
            model: Optional model to use for this run, required if `model` was not set when creating the agent.
            deps: Optional dependencies to use for this run.
            model_settings: Optional settings to use for this model's request.
            usage_limits: Optional limits on model request count or token usage.
            usage: Optional usage to start with, useful for resuming a conversation or agents used in tools.
            infer_name: Whether to try to infer the agent name from the call frame if it's not set.

        Returns:
            The result of the run.
        """
        if infer_name and self.name is None:
            self._infer_name(inspect.currentframe())

        if 'result_type' in _deprecated_kwargs:  # pragma: no cover
            if output_type is not str:
                raise TypeError('`result_type` and `output_type` cannot be set at the same time.')
            warnings.warn('`result_type` is deprecated, use `output_type` instead.', DeprecationWarning)
            output_type = _deprecated_kwargs['result_type']

        async with self.iter(
            user_prompt=user_prompt,
            output_type=output_type,
            message_history=message_history,
            model=model,
            deps=deps,
            model_settings=model_settings,
            usage_limits=usage_limits,
            usage=usage,
        ) as agent_run:
            async for _ in agent_run:
                pass

        assert agent_run.result is not None, 'The graph run did not finish properly'
        return agent_run.result

    @overload
    def iter(
        self,
        user_prompt: str | Sequence[_messages.UserContent] | None,
        *,
        output_type: None = None,
        message_history: list[_messages.ModelMessage] | None = None,
        model: models.Model | models.KnownModelName | str | None = None,
        deps: AgentDepsT = None,
        model_settings: ModelSettings | None = None,
        usage_limits: _usage.UsageLimits | None = None,
        usage: _usage.Usage | None = None,
        infer_name: bool = True,
        **_deprecated_kwargs: Never,
    ) -> AbstractAsyncContextManager[AgentRun[AgentDepsT, OutputDataT]]: ...

    @overload
    def iter(
        self,
        user_prompt: str | Sequence[_messages.UserContent] | None,
        *,
        output_type: type[RunOutputDataT] | ToolOutput[RunOutputDataT],
        message_history: list[_messages.ModelMessage] | None = None,
        model: models.Model | models.KnownModelName | str | None = None,
        deps: AgentDepsT = None,
        model_settings: ModelSettings | None = None,
        usage_limits: _usage.UsageLimits | None = None,
        usage: _usage.Usage | None = None,
        infer_name: bool = True,
        **_deprecated_kwargs: Never,
    ) -> AbstractAsyncContextManager[AgentRun[AgentDepsT, RunOutputDataT]]: ...

    @overload
    @deprecated('`result_type` is deprecated, use `output_type` instead.')
    def iter(
        self,
        user_prompt: str | Sequence[_messages.UserContent] | None,
        *,
        result_type: type[RunOutputDataT],
        message_history: list[_messages.ModelMessage] | None = None,
        model: models.Model | models.KnownModelName | str | None = None,
        deps: AgentDepsT = None,
        model_settings: ModelSettings | None = None,
        usage_limits: _usage.UsageLimits | None = None,
        usage: _usage.Usage | None = None,
        infer_name: bool = True,
    ) -> AbstractAsyncContextManager[AgentRun[AgentDepsT, Any]]: ...

    @asynccontextmanager
    async def iter(
        self,
        user_prompt: str | Sequence[_messages.UserContent] | None = None,
        *,
        output_type: type[RunOutputDataT] | ToolOutput[RunOutputDataT] | None = None,
        message_history: list[_messages.ModelMessage] | None = None,
        model: models.Model | models.KnownModelName | str | None = None,
        deps: AgentDepsT = None,
        model_settings: ModelSettings | None = None,
        usage_limits: _usage.UsageLimits | None = None,
        usage: _usage.Usage | None = None,
        infer_name: bool = True,
        **_deprecated_kwargs: Never,
    ) -> AsyncIterator[AgentRun[AgentDepsT, Any]]:
        """A contextmanager which can be used to iterate over the agent graph's nodes as they are executed.

        This method builds an internal agent graph (using system prompts, tools and output schemas) and then returns an
        `AgentRun` object. The `AgentRun` can be used to async-iterate over the nodes of the graph as they are
        executed. This is the API to use if you want to consume the outputs coming from each LLM model response, or the
        stream of events coming from the execution of tools.

        The `AgentRun` also provides methods to access the full message history, new messages, and usage statistics,
        and the final result of the run once it has completed.

        For more details, see the documentation of `AgentRun`.

        Example:
        ```python
        from pydantic_ai import Agent

        agent = Agent('openai:gpt-4o')

        async def main():
            nodes = []
            async with agent.iter('What is the capital of France?') as agent_run:
                async for node in agent_run:
                    nodes.append(node)
            print(nodes)
            '''
            [
                UserPromptNode(
                    user_prompt='What is the capital of France?',
                    instructions=None,
                    instructions_functions=[],
                    system_prompts=(),
                    system_prompt_functions=[],
                    system_prompt_dynamic_functions={},
                ),
                ModelRequestNode(
                    request=ModelRequest(
                        parts=[
                            UserPromptPart(
                                content='What is the capital of France?',
                                timestamp=datetime.datetime(...),
                            )
                        ]
                    )
                ),
                CallToolsNode(
                    model_response=ModelResponse(
                        parts=[TextPart(content='Paris')],
                        usage=Usage(
                            requests=1, request_tokens=56, response_tokens=1, total_tokens=57
                        ),
                        model_name='gpt-4o',
                        timestamp=datetime.datetime(...),
                    )
                ),
                End(data=FinalResult(output='Paris')),
            ]
            '''
            print(agent_run.result.output)
            #> Paris
        ```

        Args:
            user_prompt: User input to start/continue the conversation.
            output_type: Custom output type to use for this run, `output_type` may only be used if the agent has no
                output validators since output validators would expect an argument that matches the agent's output type.
            message_history: History of the conversation so far.
            model: Optional model to use for this run, required if `model` was not set when creating the agent.
            deps: Optional dependencies to use for this run.
            model_settings: Optional settings to use for this model's request.
            usage_limits: Optional limits on model request count or token usage.
            usage: Optional usage to start with, useful for resuming a conversation or agents used in tools.
            infer_name: Whether to try to infer the agent name from the call frame if it's not set.

        Returns:
            The result of the run.
        """
        if infer_name and self.name is None:
            self._infer_name(inspect.currentframe())
        model_used = self._get_model(model)
        del model

        if 'result_type' in _deprecated_kwargs:  # pragma: no cover
            if output_type is not str:
                raise TypeError('`result_type` and `output_type` cannot be set at the same time.')
            warnings.warn('`result_type` is deprecated, use `output_type` instead.', DeprecationWarning)
            output_type = _deprecated_kwargs['result_type']

        deps = self._get_deps(deps)
        new_message_index = len(message_history) if message_history else 0
        output_schema = self._prepare_output_schema(output_type)

        output_type_ = output_type or self.output_type

        # Build the graph
        graph: Graph[_agent_graph.GraphAgentState, _agent_graph.GraphAgentDeps[AgentDepsT, Any], FinalResult[Any]] = (
            _agent_graph.build_agent_graph(self.name, self._deps_type, output_type_)
        )

        # Build the initial state
        usage = usage or _usage.Usage()
        state = _agent_graph.GraphAgentState(
            message_history=message_history[:] if message_history else [],
            usage=usage,
            retries=0,
            run_step=0,
        )

        # We consider it a user error if a user tries to restrict the result type while having an output validator that
        # may change the result type from the restricted type to something else. Therefore, we consider the following
        # typecast reasonable, even though it is possible to violate it with otherwise-type-checked code.
        output_validators = cast(list[_output.OutputValidator[AgentDepsT, RunOutputDataT]], self._output_validators)

        # TODO: Instead of this, copy the function tools to ensure they don't share current_retry state between agent
        #  runs. Requires some changes to `Tool` to make them copyable though.
        for v in self._function_tools.values():
            v.current_retry = 0

        model_settings = merge_model_settings(self.model_settings, model_settings)
        usage_limits = usage_limits or _usage.UsageLimits()

        if isinstance(model_used, InstrumentedModel):
            instrumentation_settings = model_used.settings
            tracer = model_used.settings.tracer
        else:
            instrumentation_settings = None
            tracer = NoOpTracer()
        agent_name = self.name or 'agent'
        run_span = tracer.start_span(
            'agent run',
            attributes={
                'model_name': model_used.model_name if model_used else 'no-model',
                'agent_name': agent_name,
                'logfire.msg': f'{agent_name} run',
            },
        )

        async def get_instructions(run_context: RunContext[AgentDepsT]) -> str | None:
            if self._instructions is None and not self._instructions_functions:
                return None

            instructions = self._instructions or ''
            for instructions_runner in self._instructions_functions:
                instructions += '\n' + await instructions_runner.run(run_context)
            return instructions.strip()

        graph_deps = _agent_graph.GraphAgentDeps[AgentDepsT, RunOutputDataT](
            user_deps=deps,
            prompt=user_prompt,
            new_message_index=new_message_index,
            model=model_used,
            model_settings=model_settings,
            usage_limits=usage_limits,
            max_result_retries=self._max_result_retries,
            end_strategy=self.end_strategy,
            output_schema=output_schema,
            output_validators=output_validators,
            function_tools=self._function_tools,
            builtin_tools=self._builtin_tools,
            mcp_servers=self._mcp_servers,
            default_retries=self._default_retries,
            tracer=tracer,
            prepare_tools=self._prepare_tools,
            get_instructions=get_instructions,
        )
        start_node = _agent_graph.UserPromptNode[AgentDepsT](
            user_prompt=user_prompt,
            instructions=self._instructions,
            instructions_functions=self._instructions_functions,
            system_prompts=self._system_prompts,
            system_prompt_functions=self._system_prompt_functions,
            system_prompt_dynamic_functions=self._system_prompt_dynamic_functions,
        )

        try:
            async with graph.iter(
                start_node,
                state=state,
                deps=graph_deps,
                span=use_span(run_span) if run_span.is_recording() else None,
                infer_name=False,
            ) as graph_run:
                agent_run = AgentRun(graph_run)
                yield agent_run
                if (final_result := agent_run.result) is not None and run_span.is_recording():
                    run_span.set_attribute(
                        'final_result',
                        (
                            final_result.output
                            if isinstance(final_result.output, str)
                            else json.dumps(InstrumentedModel.serialize_any(final_result.output))
                        ),
                    )
        finally:
            try:
                if instrumentation_settings and run_span.is_recording():
                    run_span.set_attributes(self._run_span_end_attributes(state, usage, instrumentation_settings))
            finally:
                run_span.end()

    def _run_span_end_attributes(
        self, state: _agent_graph.GraphAgentState, usage: _usage.Usage, settings: InstrumentationSettings
    ):
        return {
            **usage.opentelemetry_attributes(),
            'all_messages_events': json.dumps(
                [InstrumentedModel.event_to_dict(e) for e in settings.messages_to_otel_events(state.message_history)]
            ),
            'logfire.json_schema': json.dumps(
                {
                    'type': 'object',
                    'properties': {
                        'all_messages_events': {'type': 'array'},
                        'final_result': {'type': 'object'},
                    },
                }
            ),
        }

    @overload
    def run_sync(
        self,
        user_prompt: str | Sequence[_messages.UserContent] | None = None,
        *,
        message_history: list[_messages.ModelMessage] | None = None,
        model: models.Model | models.KnownModelName | str | None = None,
        deps: AgentDepsT = None,
        model_settings: ModelSettings | None = None,
        usage_limits: _usage.UsageLimits | None = None,
        usage: _usage.Usage | None = None,
        infer_name: bool = True,
    ) -> AgentRunResult[OutputDataT]: ...

    @overload
    def run_sync(
        self,
        user_prompt: str | Sequence[_messages.UserContent] | None = None,
        *,
        output_type: type[RunOutputDataT] | ToolOutput[RunOutputDataT] | None,
        message_history: list[_messages.ModelMessage] | None = None,
        model: models.Model | models.KnownModelName | str | None = None,
        deps: AgentDepsT = None,
        model_settings: ModelSettings | None = None,
        usage_limits: _usage.UsageLimits | None = None,
        usage: _usage.Usage | None = None,
        infer_name: bool = True,
    ) -> AgentRunResult[RunOutputDataT]: ...

    @overload
    @deprecated('`result_type` is deprecated, use `output_type` instead.')
    def run_sync(
        self,
        user_prompt: str | Sequence[_messages.UserContent] | None = None,
        *,
        result_type: type[RunOutputDataT],
        message_history: list[_messages.ModelMessage] | None = None,
        model: models.Model | models.KnownModelName | str | None = None,
        deps: AgentDepsT = None,
        model_settings: ModelSettings | None = None,
        usage_limits: _usage.UsageLimits | None = None,
        usage: _usage.Usage | None = None,
        infer_name: bool = True,
    ) -> AgentRunResult[RunOutputDataT]: ...

    def run_sync(
        self,
        user_prompt: str | Sequence[_messages.UserContent] | None = None,
        *,
        output_type: type[RunOutputDataT] | ToolOutput[RunOutputDataT] | None = None,
        message_history: list[_messages.ModelMessage] | None = None,
        model: models.Model | models.KnownModelName | str | None = None,
        deps: AgentDepsT = None,
        model_settings: ModelSettings | None = None,
        usage_limits: _usage.UsageLimits | None = None,
        usage: _usage.Usage | None = None,
        infer_name: bool = True,
        **_deprecated_kwargs: Never,
    ) -> AgentRunResult[Any]:
        """Synchronously run the agent with a user prompt.

        This is a convenience method that wraps [`self.run`][pydantic_ai.Agent.run] with `loop.run_until_complete(...)`.
        You therefore can't use this method inside async code or if there's an active event loop.

        Example:
        ```python
        from pydantic_ai import Agent

        agent = Agent('openai:gpt-4o')

        result_sync = agent.run_sync('What is the capital of Italy?')
        print(result_sync.output)
        #> Rome
        ```

        Args:
            user_prompt: User input to start/continue the conversation.
            output_type: Custom output type to use for this run, `output_type` may only be used if the agent has no
                output validators since output validators would expect an argument that matches the agent's output type.
            message_history: History of the conversation so far.
            model: Optional model to use for this run, required if `model` was not set when creating the agent.
            deps: Optional dependencies to use for this run.
            model_settings: Optional settings to use for this model's request.
            usage_limits: Optional limits on model request count or token usage.
            usage: Optional usage to start with, useful for resuming a conversation or agents used in tools.
            infer_name: Whether to try to infer the agent name from the call frame if it's not set.

        Returns:
            The result of the run.
        """
        if infer_name and self.name is None:
            self._infer_name(inspect.currentframe())

        if 'result_type' in _deprecated_kwargs:  # pragma: no cover
            if output_type is not str:
                raise TypeError('`result_type` and `output_type` cannot be set at the same time.')
            warnings.warn('`result_type` is deprecated, use `output_type` instead.', DeprecationWarning)
            output_type = _deprecated_kwargs['result_type']

        return get_event_loop().run_until_complete(
            self.run(
                user_prompt,
                output_type=output_type,
                message_history=message_history,
                model=model,
                deps=deps,
                model_settings=model_settings,
                usage_limits=usage_limits,
                usage=usage,
                infer_name=False,
            )
        )

    @overload
    def run_stream(
        self,
        user_prompt: str | Sequence[_messages.UserContent] | None = None,
        *,
        message_history: list[_messages.ModelMessage] | None = None,
        model: models.Model | models.KnownModelName | None = None,
        deps: AgentDepsT = None,
        model_settings: ModelSettings | None = None,
        usage_limits: _usage.UsageLimits | None = None,
        usage: _usage.Usage | None = None,
        infer_name: bool = True,
    ) -> AbstractAsyncContextManager[result.StreamedRunResult[AgentDepsT, OutputDataT]]: ...

    @overload
    def run_stream(
        self,
        user_prompt: str | Sequence[_messages.UserContent],
        *,
        output_type: type[RunOutputDataT] | ToolOutput[RunOutputDataT],
        message_history: list[_messages.ModelMessage] | None = None,
        model: models.Model | models.KnownModelName | str | None = None,
        deps: AgentDepsT = None,
        model_settings: ModelSettings | None = None,
        usage_limits: _usage.UsageLimits | None = None,
        usage: _usage.Usage | None = None,
        infer_name: bool = True,
    ) -> AbstractAsyncContextManager[result.StreamedRunResult[AgentDepsT, RunOutputDataT]]: ...

    @overload
    @deprecated('`result_type` is deprecated, use `output_type` instead.')
    def run_stream(
        self,
        user_prompt: str | Sequence[_messages.UserContent] | None = None,
        *,
        result_type: type[RunOutputDataT],
        message_history: list[_messages.ModelMessage] | None = None,
        model: models.Model | models.KnownModelName | str | None = None,
        deps: AgentDepsT = None,
        model_settings: ModelSettings | None = None,
        usage_limits: _usage.UsageLimits | None = None,
        usage: _usage.Usage | None = None,
        infer_name: bool = True,
    ) -> AbstractAsyncContextManager[result.StreamedRunResult[AgentDepsT, RunOutputDataT]]: ...

    @asynccontextmanager
    async def run_stream(  # noqa C901
        self,
        user_prompt: str | Sequence[_messages.UserContent] | None = None,
        *,
        output_type: type[RunOutputDataT] | ToolOutput[RunOutputDataT] | None = None,
        message_history: list[_messages.ModelMessage] | None = None,
        model: models.Model | models.KnownModelName | str | None = None,
        deps: AgentDepsT = None,
        model_settings: ModelSettings | None = None,
        usage_limits: _usage.UsageLimits | None = None,
        usage: _usage.Usage | None = None,
        infer_name: bool = True,
        **_deprecated_kwargs: Never,
    ) -> AsyncIterator[result.StreamedRunResult[AgentDepsT, Any]]:
        """Run the agent with a user prompt in async mode, returning a streamed response.

        Example:
        ```python
        from pydantic_ai import Agent

        agent = Agent('openai:gpt-4o')

        async def main():
            async with agent.run_stream('What is the capital of the UK?') as response:
                print(await response.get_output())
                #> London
        ```

        Args:
            user_prompt: User input to start/continue the conversation.
            output_type: Custom output type to use for this run, `output_type` may only be used if the agent has no
                output validators since output validators would expect an argument that matches the agent's output type.
            message_history: History of the conversation so far.
            model: Optional model to use for this run, required if `model` was not set when creating the agent.
            deps: Optional dependencies to use for this run.
            model_settings: Optional settings to use for this model's request.
            usage_limits: Optional limits on model request count or token usage.
            usage: Optional usage to start with, useful for resuming a conversation or agents used in tools.
            infer_name: Whether to try to infer the agent name from the call frame if it's not set.

        Returns:
            The result of the run.
        """
        # TODO: We need to deprecate this now that we have the `iter` method.
        #   Before that, though, we should add an event for when we reach the final result of the stream.
        if infer_name and self.name is None:
            # f_back because `asynccontextmanager` adds one frame
            if frame := inspect.currentframe():  # pragma: no branch
                self._infer_name(frame.f_back)

        if 'result_type' in _deprecated_kwargs:  # pragma: no cover
            if output_type is not str:
                raise TypeError('`result_type` and `output_type` cannot be set at the same time.')
            warnings.warn('`result_type` is deprecated, use `output_type` instead.', DeprecationWarning)
            output_type = _deprecated_kwargs['result_type']

        yielded = False
        async with self.iter(
            user_prompt,
            output_type=output_type,
            message_history=message_history,
            model=model,
            deps=deps,
            model_settings=model_settings,
            usage_limits=usage_limits,
            usage=usage,
            infer_name=False,
        ) as agent_run:
            first_node = agent_run.next_node  # start with the first node
            assert isinstance(first_node, _agent_graph.UserPromptNode)  # the first node should be a user prompt node
            node = first_node
            while True:
                if self.is_model_request_node(node):
                    graph_ctx = agent_run.ctx
                    async with node._stream(graph_ctx) as streamed_response:  # pyright: ignore[reportPrivateUsage]

                        async def stream_to_final(
                            s: models.StreamedResponse,
                        ) -> FinalResult[models.StreamedResponse] | None:
                            output_schema = graph_ctx.deps.output_schema
                            async for maybe_part_event in streamed_response:
                                if isinstance(maybe_part_event, _messages.PartStartEvent):
                                    new_part = maybe_part_event.part
                                    if isinstance(new_part, _messages.TextPart):
                                        if _agent_graph.allow_text_output(output_schema):
                                            return FinalResult(s, None, None)
                                    elif isinstance(new_part, _messages.ToolCallPart) and output_schema:
                                        for call, _ in output_schema.find_tool([new_part]):
                                            return FinalResult(s, call.tool_name, call.tool_call_id)
                            return None

                        final_result_details = await stream_to_final(streamed_response)
                        if final_result_details is not None:
                            if yielded:
                                raise exceptions.AgentRunError('Agent run produced final results')  # pragma: no cover
                            yielded = True

                            messages = graph_ctx.state.message_history.copy()

                            async def on_complete() -> None:
                                """Called when the stream has completed.

                                The model response will have been added to messages by now
                                by `StreamedRunResult._marked_completed`.
                                """
                                last_message = messages[-1]
                                assert isinstance(last_message, _messages.ModelResponse)
                                tool_calls = [
                                    part for part in last_message.parts if isinstance(part, _messages.ToolCallPart)
                                ]

                                parts: list[_messages.ModelRequestPart] = []
                                async for _event in _agent_graph.process_function_tools(
                                    tool_calls,
                                    final_result_details.tool_name,
                                    final_result_details.tool_call_id,
                                    graph_ctx,
                                    parts,
                                ):
                                    pass
                                # TODO: Should we do something here related to the retry count?
                                #   Maybe we should move the incrementing of the retry count to where we actually make a request?
                                # if any(isinstance(part, _messages.RetryPromptPart) for part in parts):
                                #     ctx.state.increment_retries(ctx.deps.max_result_retries)
                                if parts:
                                    messages.append(_messages.ModelRequest(parts))

                            yield StreamedRunResult(
                                messages,
                                graph_ctx.deps.new_message_index,
                                graph_ctx.deps.usage_limits,
                                streamed_response,
                                graph_ctx.deps.output_schema,
                                _agent_graph.build_run_context(graph_ctx),
                                graph_ctx.deps.output_validators,
                                final_result_details.tool_name,
                                on_complete,
                            )
                            break
                next_node = await agent_run.next(node)
                if not isinstance(next_node, _agent_graph.AgentNode):
                    raise exceptions.AgentRunError(  # pragma: no cover
                        'Should have produced a StreamedRunResult before getting here'
                    )
                node = cast(_agent_graph.AgentNode[Any, Any], next_node)

        if not yielded:
            raise exceptions.AgentRunError('Agent run finished without producing a final result')  # pragma: no cover

    @contextmanager
    def override(
        self,
        *,
        deps: AgentDepsT | _utils.Unset = _utils.UNSET,
        model: models.Model | models.KnownModelName | str | _utils.Unset = _utils.UNSET,
    ) -> Iterator[None]:
        """Context manager to temporarily override agent dependencies and model.

        This is particularly useful when testing.
        You can find an example of this [here](../testing.md#overriding-model-via-pytest-fixtures).

        Args:
            deps: The dependencies to use instead of the dependencies passed to the agent run.
            model: The model to use instead of the model passed to the agent run.
        """
        if _utils.is_set(deps):
            override_deps_before = self._override_deps
            self._override_deps = _utils.Some(deps)
        else:
            override_deps_before = _utils.UNSET

        if _utils.is_set(model):
            override_model_before = self._override_model
            self._override_model = _utils.Some(models.infer_model(model))
        else:
            override_model_before = _utils.UNSET

        try:
            yield
        finally:
            if _utils.is_set(override_deps_before):
                self._override_deps = override_deps_before
            if _utils.is_set(override_model_before):
                self._override_model = override_model_before

    @overload
    def instructions(
        self, func: Callable[[RunContext[AgentDepsT]], str], /
    ) -> Callable[[RunContext[AgentDepsT]], str]: ...

    @overload
    def instructions(
        self, func: Callable[[RunContext[AgentDepsT]], Awaitable[str]], /
    ) -> Callable[[RunContext[AgentDepsT]], Awaitable[str]]: ...

    @overload
    def instructions(self, func: Callable[[], str], /) -> Callable[[], str]: ...

    @overload
    def instructions(self, func: Callable[[], Awaitable[str]], /) -> Callable[[], Awaitable[str]]: ...

    @overload
    def instructions(
        self, /
    ) -> Callable[[_system_prompt.SystemPromptFunc[AgentDepsT]], _system_prompt.SystemPromptFunc[AgentDepsT]]: ...

    def instructions(
        self,
        func: _system_prompt.SystemPromptFunc[AgentDepsT] | None = None,
        /,
    ) -> (
        Callable[[_system_prompt.SystemPromptFunc[AgentDepsT]], _system_prompt.SystemPromptFunc[AgentDepsT]]
        | _system_prompt.SystemPromptFunc[AgentDepsT]
    ):
        """Decorator to register an instructions function.

        Optionally takes [`RunContext`][pydantic_ai.tools.RunContext] as its only argument.
        Can decorate a sync or async functions.

        The decorator can be used bare (`agent.instructions`).

        Overloads for every possible signature of `instructions` are included so the decorator doesn't obscure
        the type of the function.

        Example:
        ```python
        from pydantic_ai import Agent, RunContext

        agent = Agent('test', deps_type=str)

        @agent.instructions
        def simple_instructions() -> str:
            return 'foobar'

        @agent.instructions
        async def async_instructions(ctx: RunContext[str]) -> str:
            return f'{ctx.deps} is the best'
        ```
        """
        if func is None:

            def decorator(
                func_: _system_prompt.SystemPromptFunc[AgentDepsT],
            ) -> _system_prompt.SystemPromptFunc[AgentDepsT]:
                self._instructions_functions.append(_system_prompt.SystemPromptRunner(func_))
                return func_

            return decorator
        else:
            self._instructions_functions.append(_system_prompt.SystemPromptRunner(func))
            return func

    @overload
    def system_prompt(
        self, func: Callable[[RunContext[AgentDepsT]], str], /
    ) -> Callable[[RunContext[AgentDepsT]], str]: ...

    @overload
    def system_prompt(
        self, func: Callable[[RunContext[AgentDepsT]], Awaitable[str]], /
    ) -> Callable[[RunContext[AgentDepsT]], Awaitable[str]]: ...

    @overload
    def system_prompt(self, func: Callable[[], str], /) -> Callable[[], str]: ...

    @overload
    def system_prompt(self, func: Callable[[], Awaitable[str]], /) -> Callable[[], Awaitable[str]]: ...

    @overload
    def system_prompt(
        self, /, *, dynamic: bool = False
    ) -> Callable[[_system_prompt.SystemPromptFunc[AgentDepsT]], _system_prompt.SystemPromptFunc[AgentDepsT]]: ...

    def system_prompt(
        self,
        func: _system_prompt.SystemPromptFunc[AgentDepsT] | None = None,
        /,
        *,
        dynamic: bool = False,
    ) -> (
        Callable[[_system_prompt.SystemPromptFunc[AgentDepsT]], _system_prompt.SystemPromptFunc[AgentDepsT]]
        | _system_prompt.SystemPromptFunc[AgentDepsT]
    ):
        """Decorator to register a system prompt function.

        Optionally takes [`RunContext`][pydantic_ai.tools.RunContext] as its only argument.
        Can decorate a sync or async functions.

        The decorator can be used either bare (`agent.system_prompt`) or as a function call
        (`agent.system_prompt(...)`), see the examples below.

        Overloads for every possible signature of `system_prompt` are included so the decorator doesn't obscure
        the type of the function, see `tests/typed_agent.py` for tests.

        Args:
            func: The function to decorate
            dynamic: If True, the system prompt will be reevaluated even when `messages_history` is provided,
                see [`SystemPromptPart.dynamic_ref`][pydantic_ai.messages.SystemPromptPart.dynamic_ref]

        Example:
        ```python
        from pydantic_ai import Agent, RunContext

        agent = Agent('test', deps_type=str)

        @agent.system_prompt
        def simple_system_prompt() -> str:
            return 'foobar'

        @agent.system_prompt(dynamic=True)
        async def async_system_prompt(ctx: RunContext[str]) -> str:
            return f'{ctx.deps} is the best'
        ```
        """
        if func is None:

            def decorator(
                func_: _system_prompt.SystemPromptFunc[AgentDepsT],
            ) -> _system_prompt.SystemPromptFunc[AgentDepsT]:
                runner = _system_prompt.SystemPromptRunner[AgentDepsT](func_, dynamic=dynamic)
                self._system_prompt_functions.append(runner)
                if dynamic:  # pragma: lax no cover
                    self._system_prompt_dynamic_functions[func_.__qualname__] = runner
                return func_

            return decorator
        else:
            assert not dynamic, "dynamic can't be True in this case"
            self._system_prompt_functions.append(_system_prompt.SystemPromptRunner[AgentDepsT](func, dynamic=dynamic))
            return func

    @overload
    def output_validator(
        self, func: Callable[[RunContext[AgentDepsT], OutputDataT], OutputDataT], /
    ) -> Callable[[RunContext[AgentDepsT], OutputDataT], OutputDataT]: ...

    @overload
    def output_validator(
        self, func: Callable[[RunContext[AgentDepsT], OutputDataT], Awaitable[OutputDataT]], /
    ) -> Callable[[RunContext[AgentDepsT], OutputDataT], Awaitable[OutputDataT]]: ...

    @overload
    def output_validator(
        self, func: Callable[[OutputDataT], OutputDataT], /
    ) -> Callable[[OutputDataT], OutputDataT]: ...

    @overload
    def output_validator(
        self, func: Callable[[OutputDataT], Awaitable[OutputDataT]], /
    ) -> Callable[[OutputDataT], Awaitable[OutputDataT]]: ...

    def output_validator(
        self, func: _output.OutputValidatorFunc[AgentDepsT, OutputDataT], /
    ) -> _output.OutputValidatorFunc[AgentDepsT, OutputDataT]:
        """Decorator to register an output validator function.

        Optionally takes [`RunContext`][pydantic_ai.tools.RunContext] as its first argument.
        Can decorate a sync or async functions.

        Overloads for every possible signature of `output_validator` are included so the decorator doesn't obscure
        the type of the function, see `tests/typed_agent.py` for tests.

        Example:
        ```python
        from pydantic_ai import Agent, ModelRetry, RunContext

        agent = Agent('test', deps_type=str)

        @agent.output_validator
        def output_validator_simple(data: str) -> str:
            if 'wrong' in data:
                raise ModelRetry('wrong response')
            return data

        @agent.output_validator
        async def output_validator_deps(ctx: RunContext[str], data: str) -> str:
            if ctx.deps in data:
                raise ModelRetry('wrong response')
            return data

        result = agent.run_sync('foobar', deps='spam')
        print(result.output)
        #> success (no tool calls)
        ```
        """
        self._output_validators.append(_output.OutputValidator[AgentDepsT, Any](func))
        return func

    @deprecated('`result_validator` is deprecated, use `output_validator` instead.')
    def result_validator(self, func: Any, /) -> Any: ...

    @overload
    def tool(self, func: ToolFuncContext[AgentDepsT, ToolParams], /) -> ToolFuncContext[AgentDepsT, ToolParams]: ...

    @overload
    def tool(
        self,
        /,
        *,
        name: str | None = None,
        retries: int | None = None,
        prepare: ToolPrepareFunc[AgentDepsT] | None = None,
        docstring_format: DocstringFormat = 'auto',
        require_parameter_descriptions: bool = False,
        schema_generator: type[GenerateJsonSchema] = GenerateToolJsonSchema,
        strict: bool | None = None,
    ) -> Callable[[ToolFuncContext[AgentDepsT, ToolParams]], ToolFuncContext[AgentDepsT, ToolParams]]: ...

    def tool(
        self,
        func: ToolFuncContext[AgentDepsT, ToolParams] | None = None,
        /,
        *,
        name: str | None = None,
        retries: int | None = None,
        prepare: ToolPrepareFunc[AgentDepsT] | None = None,
        docstring_format: DocstringFormat = 'auto',
        require_parameter_descriptions: bool = False,
        schema_generator: type[GenerateJsonSchema] = GenerateToolJsonSchema,
        strict: bool | None = None,
    ) -> Any:
        """Decorator to register a tool function which takes [`RunContext`][pydantic_ai.tools.RunContext] as its first argument.

        Can decorate a sync or async functions.

        The docstring is inspected to extract both the tool description and description of each parameter,
        [learn more](../tools.md#function-tools-and-schema).

        We can't add overloads for every possible signature of tool, since the return type is a recursive union
        so the signature of functions decorated with `@agent.tool` is obscured.

        Example:
        ```python
        from pydantic_ai import Agent, RunContext

        agent = Agent('test', deps_type=int)

        @agent.tool
        def foobar(ctx: RunContext[int], x: int) -> int:
            return ctx.deps + x

        @agent.tool(retries=2)
        async def spam(ctx: RunContext[str], y: float) -> float:
            return ctx.deps + y

        result = agent.run_sync('foobar', deps=1)
        print(result.output)
        #> {"foobar":1,"spam":1.0}
        ```

        Args:
            func: The tool function to register.
            name: The name of the tool, defaults to the function name.
            retries: The number of retries to allow for this tool, defaults to the agent's default retries,
                which defaults to 1.
            prepare: custom method to prepare the tool definition for each step, return `None` to omit this
                tool from a given step. This is useful if you want to customise a tool at call time,
                or omit it completely from a step. See [`ToolPrepareFunc`][pydantic_ai.tools.ToolPrepareFunc].
            docstring_format: The format of the docstring, see [`DocstringFormat`][pydantic_ai.tools.DocstringFormat].
                Defaults to `'auto'`, such that the format is inferred from the structure of the docstring.
            require_parameter_descriptions: If True, raise an error if a parameter description is missing. Defaults to False.
            schema_generator: The JSON schema generator class to use for this tool. Defaults to `GenerateToolJsonSchema`.
            strict: Whether to enforce JSON schema compliance (only affects OpenAI).
                See [`ToolDefinition`][pydantic_ai.tools.ToolDefinition] for more info.
        """
        if func is None:

            def tool_decorator(
                func_: ToolFuncContext[AgentDepsT, ToolParams],
            ) -> ToolFuncContext[AgentDepsT, ToolParams]:
                # noinspection PyTypeChecker
                self._register_function(
                    func_,
                    True,
                    name,
                    retries,
                    prepare,
                    docstring_format,
                    require_parameter_descriptions,
                    schema_generator,
                    strict,
                )
                return func_

            return tool_decorator
        else:
            # noinspection PyTypeChecker
            self._register_function(
                func,
                True,
                name,
                retries,
                prepare,
                docstring_format,
                require_parameter_descriptions,
                schema_generator,
                strict,
            )
            return func

    @overload
    def tool_plain(self, func: ToolFuncPlain[ToolParams], /) -> ToolFuncPlain[ToolParams]: ...

    @overload
    def tool_plain(
        self,
        /,
        *,
        name: str | None = None,
        retries: int | None = None,
        prepare: ToolPrepareFunc[AgentDepsT] | None = None,
        docstring_format: DocstringFormat = 'auto',
        require_parameter_descriptions: bool = False,
        schema_generator: type[GenerateJsonSchema] = GenerateToolJsonSchema,
        strict: bool | None = None,
    ) -> Callable[[ToolFuncPlain[ToolParams]], ToolFuncPlain[ToolParams]]: ...

    def tool_plain(
        self,
        func: ToolFuncPlain[ToolParams] | None = None,
        /,
        *,
        name: str | None = None,
        retries: int | None = None,
        prepare: ToolPrepareFunc[AgentDepsT] | None = None,
        docstring_format: DocstringFormat = 'auto',
        require_parameter_descriptions: bool = False,
        schema_generator: type[GenerateJsonSchema] = GenerateToolJsonSchema,
        strict: bool | None = None,
    ) -> Any:
        """Decorator to register a tool function which DOES NOT take `RunContext` as an argument.

        Can decorate a sync or async functions.

        The docstring is inspected to extract both the tool description and description of each parameter,
        [learn more](../tools.md#function-tools-and-schema).

        We can't add overloads for every possible signature of tool, since the return type is a recursive union
        so the signature of functions decorated with `@agent.tool` is obscured.

        Example:
        ```python
        from pydantic_ai import Agent, RunContext

        agent = Agent('test')

        @agent.tool
        def foobar(ctx: RunContext[int]) -> int:
            return 123

        @agent.tool(retries=2)
        async def spam(ctx: RunContext[str]) -> float:
            return 3.14

        result = agent.run_sync('foobar', deps=1)
        print(result.output)
        #> {"foobar":123,"spam":3.14}
        ```

        Args:
            func: The tool function to register.
            name: The name of the tool, defaults to the function name.
            retries: The number of retries to allow for this tool, defaults to the agent's default retries,
                which defaults to 1.
            prepare: custom method to prepare the tool definition for each step, return `None` to omit this
                tool from a given step. This is useful if you want to customise a tool at call time,
                or omit it completely from a step. See [`ToolPrepareFunc`][pydantic_ai.tools.ToolPrepareFunc].
            docstring_format: The format of the docstring, see [`DocstringFormat`][pydantic_ai.tools.DocstringFormat].
                Defaults to `'auto'`, such that the format is inferred from the structure of the docstring.
            require_parameter_descriptions: If True, raise an error if a parameter description is missing. Defaults to False.
            schema_generator: The JSON schema generator class to use for this tool. Defaults to `GenerateToolJsonSchema`.
            strict: Whether to enforce JSON schema compliance (only affects OpenAI).
                See [`ToolDefinition`][pydantic_ai.tools.ToolDefinition] for more info.
        """
        if func is None:

            def tool_decorator(func_: ToolFuncPlain[ToolParams]) -> ToolFuncPlain[ToolParams]:
                # noinspection PyTypeChecker
                self._register_function(
                    func_,
                    False,
                    name,
                    retries,
                    prepare,
                    docstring_format,
                    require_parameter_descriptions,
                    schema_generator,
                    strict,
                )
                return func_

            return tool_decorator
        else:
            self._register_function(
                func,
                False,
                name,
                retries,
                prepare,
                docstring_format,
                require_parameter_descriptions,
                schema_generator,
                strict,
            )
            return func

    def _register_function(
        self,
        func: ToolFuncEither[AgentDepsT, ToolParams],
        takes_ctx: bool,
        name: str | None,
        retries: int | None,
        prepare: ToolPrepareFunc[AgentDepsT] | None,
        docstring_format: DocstringFormat,
        require_parameter_descriptions: bool,
        schema_generator: type[GenerateJsonSchema],
        strict: bool | None,
    ) -> None:
        """Private utility to register a function as a tool."""
        retries_ = retries if retries is not None else self._default_retries
        tool = Tool[AgentDepsT](
            func,
            takes_ctx=takes_ctx,
            name=name,
            max_retries=retries_,
            prepare=prepare,
            docstring_format=docstring_format,
            require_parameter_descriptions=require_parameter_descriptions,
            schema_generator=schema_generator,
            strict=strict,
        )
        self._register_tool(tool)

    def _register_tool(self, tool: Tool[AgentDepsT]) -> None:
        """Private utility to register a tool instance."""
        if tool.max_retries is None:
            # noinspection PyTypeChecker
            tool = dataclasses.replace(tool, max_retries=self._default_retries)

        if tool.name in self._function_tools:
            raise exceptions.UserError(f'Tool name conflicts with existing tool: {tool.name!r}')

        if self._output_schema and tool.name in self._output_schema.tools:
            raise exceptions.UserError(f'Tool name conflicts with result schema name: {tool.name!r}')

        self._function_tools[tool.name] = tool

    def _get_model(self, model: models.Model | models.KnownModelName | str | None) -> models.Model:
        """Create a model configured for this agent.

        Args:
            model: model to use for this run, required if `model` was not set when creating the agent.

        Returns:
            The model used
        """
        model_: models.Model
        if some_model := self._override_model:
            # we don't want `override()` to cover up errors from the model not being defined, hence this check
            if model is None and self.model is None:
                raise exceptions.UserError(
                    '`model` must either be set on the agent or included when calling it. '
                    '(Even when `override(model=...)` is customizing the model that will actually be called)'
                )
            model_ = some_model.value
        elif model is not None:
            model_ = models.infer_model(model)
        elif self.model is not None:
            # noinspection PyTypeChecker
            model_ = self.model = models.infer_model(self.model)
        else:
            raise exceptions.UserError('`model` must either be set on the agent or included when calling it.')

        instrument = self.instrument
        if instrument is None:
            instrument = self._instrument_default

        return instrument_model(model_, instrument)

    def _get_deps(self: Agent[T, OutputDataT], deps: T) -> T:
        """Get deps for a run.

        If we've overridden deps via `_override_deps`, use that, otherwise use the deps passed to the call.

        We could do runtime type checking of deps against `self._deps_type`, but that's a slippery slope.
        """
        if some_deps := self._override_deps:
            return some_deps.value
        else:
            return deps

    def _infer_name(self, function_frame: FrameType | None) -> None:
        """Infer the agent name from the call frame.

        Usage should be `self._infer_name(inspect.currentframe())`.
        """
        assert self.name is None, 'Name already set'
        if function_frame is not None:  # pragma: no branch
            if parent_frame := function_frame.f_back:  # pragma: no branch
                for name, item in parent_frame.f_locals.items():
                    if item is self:
                        self.name = name
                        return
                if parent_frame.f_locals != parent_frame.f_globals:  # pragma: no branch
                    # if we couldn't find the agent in locals and globals are a different dict, try globals
                    for name, item in parent_frame.f_globals.items():
                        if item is self:
                            self.name = name
                            return

    @property
    @deprecated(
        'The `last_run_messages` attribute has been removed, use `capture_run_messages` instead.', category=None
    )
    def last_run_messages(self) -> list[_messages.ModelMessage]:
        raise AttributeError('The `last_run_messages` attribute has been removed, use `capture_run_messages` instead.')

    def _prepare_output_schema(
        self, output_type: type[RunOutputDataT] | ToolOutput[RunOutputDataT] | None
    ) -> _output.OutputSchema[RunOutputDataT] | None:
        if output_type is not None:
            if self._output_validators:
                raise exceptions.UserError('Cannot set a custom run `output_type` when the agent has output validators')
            return _output.OutputSchema[RunOutputDataT].build(
                output_type,
                self._deprecated_result_tool_name,
                self._deprecated_result_tool_description,
            )
        else:
            return self._output_schema  # pyright: ignore[reportReturnType]

    @staticmethod
    def is_model_request_node(
        node: _agent_graph.AgentNode[T, S] | End[result.FinalResult[S]],
    ) -> TypeIs[_agent_graph.ModelRequestNode[T, S]]:
        """Check if the node is a `ModelRequestNode`, narrowing the type if it is.

        This method preserves the generic parameters while narrowing the type, unlike a direct call to `isinstance`.
        """
        return isinstance(node, _agent_graph.ModelRequestNode)

    @staticmethod
    def is_call_tools_node(
        node: _agent_graph.AgentNode[T, S] | End[result.FinalResult[S]],
    ) -> TypeIs[_agent_graph.CallToolsNode[T, S]]:
        """Check if the node is a `CallToolsNode`, narrowing the type if it is.

        This method preserves the generic parameters while narrowing the type, unlike a direct call to `isinstance`.
        """
        return isinstance(node, _agent_graph.CallToolsNode)

    @staticmethod
    def is_user_prompt_node(
        node: _agent_graph.AgentNode[T, S] | End[result.FinalResult[S]],
    ) -> TypeIs[_agent_graph.UserPromptNode[T, S]]:
        """Check if the node is a `UserPromptNode`, narrowing the type if it is.

        This method preserves the generic parameters while narrowing the type, unlike a direct call to `isinstance`.
        """
        return isinstance(node, _agent_graph.UserPromptNode)

    @staticmethod
    def is_end_node(
        node: _agent_graph.AgentNode[T, S] | End[result.FinalResult[S]],
    ) -> TypeIs[End[result.FinalResult[S]]]:
        """Check if the node is a `End`, narrowing the type if it is.

        This method preserves the generic parameters while narrowing the type, unlike a direct call to `isinstance`.
        """
        return isinstance(node, End)

    @asynccontextmanager
    async def run_mcp_servers(self) -> AsyncIterator[None]:
        """Run [`MCPServerStdio`s][pydantic_ai.mcp.MCPServerStdio] so they can be used by the agent.

        Returns: a context manager to start and shutdown the servers.
        """
        exit_stack = AsyncExitStack()
        try:
            for mcp_server in self._mcp_servers:
                await exit_stack.enter_async_context(mcp_server)
            yield
        finally:
            await exit_stack.aclose()

    def to_a2a(
        self,
        *,
        storage: Storage | None = None,
        broker: Broker | None = None,
        # Agent card
        name: str | None = None,
        url: str = 'http://localhost:8000',
        version: str = '1.0.0',
        description: str | None = None,
        provider: Provider | None = None,
        skills: list[Skill] | None = None,
        # Starlette
        debug: bool = False,
        routes: Sequence[Route] | None = None,
        middleware: Sequence[Middleware] | None = None,
        exception_handlers: dict[Any, ExceptionHandler] | None = None,
        lifespan: Lifespan[FastA2A] | None = None,
    ) -> FastA2A:
        """Convert the agent to a FastA2A application.

        Example:
        ```python
        from pydantic_ai import Agent

        agent = Agent('openai:gpt-4o')
        app = agent.to_a2a()
        ```

        The `app` is an ASGI application that can be used with any ASGI server.

        To run the application, you can use the following command:

        ```bash
        uvicorn app:app --host 0.0.0.0 --port 8000
        ```
        """
        from ._a2a import agent_to_a2a

        return agent_to_a2a(
            self,
            storage=storage,
            broker=broker,
            name=name,
            url=url,
            version=version,
            description=description,
            provider=provider,
            skills=skills,
            debug=debug,
            routes=routes,
            middleware=middleware,
            exception_handlers=exception_handlers,
            lifespan=lifespan,
        )

    async def to_cli(self: Self, deps: AgentDepsT = None) -> None:
        """Run the agent in a CLI chat interface.

        Example:
        ```python {title="agent_to_cli.py" test="skip"}
        from pydantic_ai import Agent

        agent = Agent('openai:gpt-4o', instructions='You always respond in Italian.')

        async def main():
            await agent.to_cli()
        ```
        """
        from rich.console import Console

        from pydantic_ai._cli import run_chat

        # TODO(Marcelo): We need to refactor the CLI code to be able to be able to just pass `agent`, `deps` and
        # `prog_name` from here.

        await run_chat(
            stream=True,
            agent=self,
            deps=deps,
            console=Console(),
            code_theme='monokai',
            prog_name='pydantic-ai',
        )

    def to_cli_sync(self: Self, deps: AgentDepsT = None) -> None:
        """Run the agent in a CLI chat interface with the non-async interface.

        ```python {title="agent_to_cli_sync.py" test="skip"}
        from pydantic_ai import Agent

        agent = Agent('openai:gpt-4o', instructions='You always respond in Italian.')
        agent.to_cli_sync()
        ```
        """
        return get_event_loop().run_until_complete(self.to_cli(deps=deps))


@dataclasses.dataclass(repr=False)
class AgentRun(Generic[AgentDepsT, OutputDataT]):
    """A stateful, async-iterable run of an [`Agent`][pydantic_ai.agent.Agent].

    You generally obtain an `AgentRun` instance by calling `async with my_agent.iter(...) as agent_run:`.

    Once you have an instance, you can use it to iterate through the run's nodes as they execute. When an
    [`End`][pydantic_graph.nodes.End] is reached, the run finishes and [`result`][pydantic_ai.agent.AgentRun.result]
    becomes available.

    Example:
    ```python
    from pydantic_ai import Agent

    agent = Agent('openai:gpt-4o')

    async def main():
        nodes = []
        # Iterate through the run, recording each node along the way:
        async with agent.iter('What is the capital of France?') as agent_run:
            async for node in agent_run:
                nodes.append(node)
        print(nodes)
        '''
        [
            UserPromptNode(
                user_prompt='What is the capital of France?',
                instructions=None,
                instructions_functions=[],
                system_prompts=(),
                system_prompt_functions=[],
                system_prompt_dynamic_functions={},
            ),
            ModelRequestNode(
                request=ModelRequest(
                    parts=[
                        UserPromptPart(
                            content='What is the capital of France?',
                            timestamp=datetime.datetime(...),
                        )
                    ]
                )
            ),
            CallToolsNode(
                model_response=ModelResponse(
                    parts=[TextPart(content='Paris')],
                    usage=Usage(
                        requests=1, request_tokens=56, response_tokens=1, total_tokens=57
                    ),
                    model_name='gpt-4o',
                    timestamp=datetime.datetime(...),
                )
            ),
            End(data=FinalResult(output='Paris')),
        ]
        '''
        print(agent_run.result.output)
        #> Paris
    ```

    You can also manually drive the iteration using the [`next`][pydantic_ai.agent.AgentRun.next] method for
    more granular control.
    """

    _graph_run: GraphRun[
        _agent_graph.GraphAgentState, _agent_graph.GraphAgentDeps[AgentDepsT, Any], FinalResult[OutputDataT]
    ]

    @overload
    def _traceparent(self, *, required: Literal[False]) -> str | None: ...
    @overload
    def _traceparent(self) -> str: ...
    def _traceparent(self, *, required: bool = True) -> str | None:
        traceparent = self._graph_run._traceparent(required=False)  # type: ignore[reportPrivateUsage]
        if traceparent is None and required:  # pragma: no cover
            raise AttributeError('No span was created for this agent run')
        return traceparent

    @property
    def ctx(self) -> GraphRunContext[_agent_graph.GraphAgentState, _agent_graph.GraphAgentDeps[AgentDepsT, Any]]:
        """The current context of the agent run."""
        return GraphRunContext[_agent_graph.GraphAgentState, _agent_graph.GraphAgentDeps[AgentDepsT, Any]](
            self._graph_run.state, self._graph_run.deps
        )

    @property
    def next_node(
        self,
    ) -> _agent_graph.AgentNode[AgentDepsT, OutputDataT] | End[FinalResult[OutputDataT]]:
        """The next node that will be run in the agent graph.

        This is the next node that will be used during async iteration, or if a node is not passed to `self.next(...)`.
        """
        next_node = self._graph_run.next_node
        if isinstance(next_node, End):
            return next_node
        if _agent_graph.is_agent_node(next_node):
            return next_node
        raise exceptions.AgentRunError(f'Unexpected node type: {type(next_node)}')  # pragma: no cover

    @property
    def result(self) -> AgentRunResult[OutputDataT] | None:
        """The final result of the run if it has ended, otherwise `None`.

        Once the run returns an [`End`][pydantic_graph.nodes.End] node, `result` is populated
        with an [`AgentRunResult`][pydantic_ai.agent.AgentRunResult].
        """
        graph_run_result = self._graph_run.result
        if graph_run_result is None:
            return None
        return AgentRunResult(
            graph_run_result.output.output,
            graph_run_result.output.tool_name,
            graph_run_result.state,
            self._graph_run.deps.new_message_index,
            self._traceparent(required=False),
        )

    def __aiter__(
        self,
    ) -> AsyncIterator[_agent_graph.AgentNode[AgentDepsT, OutputDataT] | End[FinalResult[OutputDataT]]]:
        """Provide async-iteration over the nodes in the agent run."""
        return self

    async def __anext__(
        self,
    ) -> _agent_graph.AgentNode[AgentDepsT, OutputDataT] | End[FinalResult[OutputDataT]]:
        """Advance to the next node automatically based on the last returned node."""
        next_node = await self._graph_run.__anext__()
        if _agent_graph.is_agent_node(next_node):
            return next_node
        assert isinstance(next_node, End), f'Unexpected node type: {type(next_node)}'
        return next_node

    async def next(
        self,
        node: _agent_graph.AgentNode[AgentDepsT, OutputDataT],
    ) -> _agent_graph.AgentNode[AgentDepsT, OutputDataT] | End[FinalResult[OutputDataT]]:
        """Manually drive the agent run by passing in the node you want to run next.

        This lets you inspect or mutate the node before continuing execution, or skip certain nodes
        under dynamic conditions. The agent run should be stopped when you return an [`End`][pydantic_graph.nodes.End]
        node.

        Example:
        ```python
        from pydantic_ai import Agent
        from pydantic_graph import End

        agent = Agent('openai:gpt-4o')

        async def main():
            async with agent.iter('What is the capital of France?') as agent_run:
                next_node = agent_run.next_node  # start with the first node
                nodes = [next_node]
                while not isinstance(next_node, End):
                    next_node = await agent_run.next(next_node)
                    nodes.append(next_node)
                # Once `next_node` is an End, we've finished:
                print(nodes)
                '''
                [
                    UserPromptNode(
                        user_prompt='What is the capital of France?',
                        instructions=None,
                        instructions_functions=[],
                        system_prompts=(),
                        system_prompt_functions=[],
                        system_prompt_dynamic_functions={},
                    ),
                    ModelRequestNode(
                        request=ModelRequest(
                            parts=[
                                UserPromptPart(
                                    content='What is the capital of France?',
                                    timestamp=datetime.datetime(...),
                                )
                            ]
                        )
                    ),
                    CallToolsNode(
                        model_response=ModelResponse(
                            parts=[TextPart(content='Paris')],
                            usage=Usage(
                                requests=1,
                                request_tokens=56,
                                response_tokens=1,
                                total_tokens=57,
                            ),
                            model_name='gpt-4o',
                            timestamp=datetime.datetime(...),
                        )
                    ),
                    End(data=FinalResult(output='Paris')),
                ]
                '''
                print('Final result:', agent_run.result.output)
                #> Final result: Paris
        ```

        Args:
            node: The node to run next in the graph.

        Returns:
            The next node returned by the graph logic, or an [`End`][pydantic_graph.nodes.End] node if
            the run has completed.
        """
        # Note: It might be nice to expose a synchronous interface for iteration, but we shouldn't do it
        # on this class, or else IDEs won't warn you if you accidentally use `for` instead of `async for` to iterate.
        next_node = await self._graph_run.next(node)
        if _agent_graph.is_agent_node(next_node):
            return next_node
        assert isinstance(next_node, End), f'Unexpected node type: {type(next_node)}'
        return next_node

    def usage(self) -> _usage.Usage:
        """Get usage statistics for the run so far, including token usage, model requests, and so on."""
        return self._graph_run.state.usage

    def __repr__(self) -> str:  # pragma: no cover
        result = self._graph_run.result
        result_repr = '<run not finished>' if result is None else repr(result.output)
        return f'<{type(self).__name__} result={result_repr} usage={self.usage()}>'


@dataclasses.dataclass
class AgentRunResult(Generic[OutputDataT]):
    """The final result of an agent run."""

    output: OutputDataT
    """The output data from the agent run."""

    _output_tool_name: str | None = dataclasses.field(repr=False)
    _state: _agent_graph.GraphAgentState = dataclasses.field(repr=False)
    _new_message_index: int = dataclasses.field(repr=False)
    _traceparent_value: str | None = dataclasses.field(repr=False)

    @overload
    def _traceparent(self, *, required: Literal[False]) -> str | None: ...
    @overload
    def _traceparent(self) -> str: ...
    def _traceparent(self, *, required: bool = True) -> str | None:
        if self._traceparent_value is None and required:  # pragma: no cover
            raise AttributeError('No span was created for this agent run')
        return self._traceparent_value

    @property
    @deprecated('`result.data` is deprecated, use `result.output` instead.')
    def data(self) -> OutputDataT:
        return self.output

    def _set_output_tool_return(self, return_content: str) -> list[_messages.ModelMessage]:
        """Set return content for the output tool.

        Useful if you want to continue the conversation and want to set the response to the output tool call.
        """
        if not self._output_tool_name:
            raise ValueError('Cannot set output tool return content when the return type is `str`.')
        messages = deepcopy(self._state.message_history)
        last_message = messages[-1]
        for part in last_message.parts:
            if isinstance(part, _messages.ToolReturnPart) and part.tool_name == self._output_tool_name:
                part.content = return_content
                return messages
        raise LookupError(f'No tool call found with tool name {self._output_tool_name!r}.')

    @overload
    def all_messages(self, *, output_tool_return_content: str | None = None) -> list[_messages.ModelMessage]: ...

    @overload
    @deprecated('`result_tool_return_content` is deprecated, use `output_tool_return_content` instead.')
    def all_messages(self, *, result_tool_return_content: str | None = None) -> list[_messages.ModelMessage]: ...

    def all_messages(
        self, *, output_tool_return_content: str | None = None, result_tool_return_content: str | None = None
    ) -> list[_messages.ModelMessage]:
        """Return the history of _messages.

        Args:
            output_tool_return_content: The return content of the tool call to set in the last message.
                This provides a convenient way to modify the content of the output tool call if you want to continue
                the conversation and want to set the response to the output tool call. If `None`, the last message will
                not be modified.
            result_tool_return_content: Deprecated, use `output_tool_return_content` instead.

        Returns:
            List of messages.
        """
        content = result.coalesce_deprecated_return_content(output_tool_return_content, result_tool_return_content)
        if content is not None:
            return self._set_output_tool_return(content)
        else:
            return self._state.message_history

    @overload
    def all_messages_json(self, *, output_tool_return_content: str | None = None) -> bytes: ...

    @overload
    @deprecated('`result_tool_return_content` is deprecated, use `output_tool_return_content` instead.')
    def all_messages_json(self, *, result_tool_return_content: str | None = None) -> bytes: ...

    def all_messages_json(
        self, *, output_tool_return_content: str | None = None, result_tool_return_content: str | None = None
    ) -> bytes:
        """Return all messages from [`all_messages`][pydantic_ai.agent.AgentRunResult.all_messages] as JSON bytes.

        Args:
            output_tool_return_content: The return content of the tool call to set in the last message.
                This provides a convenient way to modify the content of the output tool call if you want to continue
                the conversation and want to set the response to the output tool call. If `None`, the last message will
                not be modified.
            result_tool_return_content: Deprecated, use `output_tool_return_content` instead.

        Returns:
            JSON bytes representing the messages.
        """
        content = result.coalesce_deprecated_return_content(output_tool_return_content, result_tool_return_content)
        return _messages.ModelMessagesTypeAdapter.dump_json(self.all_messages(output_tool_return_content=content))

    @overload
    def new_messages(self, *, output_tool_return_content: str | None = None) -> list[_messages.ModelMessage]: ...

    @overload
    @deprecated('`result_tool_return_content` is deprecated, use `output_tool_return_content` instead.')
    def new_messages(self, *, result_tool_return_content: str | None = None) -> list[_messages.ModelMessage]: ...

    def new_messages(
        self, *, output_tool_return_content: str | None = None, result_tool_return_content: str | None = None
    ) -> list[_messages.ModelMessage]:
        """Return new messages associated with this run.

        Messages from older runs are excluded.

        Args:
            output_tool_return_content: The return content of the tool call to set in the last message.
                This provides a convenient way to modify the content of the output tool call if you want to continue
                the conversation and want to set the response to the output tool call. If `None`, the last message will
                not be modified.
            result_tool_return_content: Deprecated, use `output_tool_return_content` instead.

        Returns:
            List of new messages.
        """
        content = result.coalesce_deprecated_return_content(output_tool_return_content, result_tool_return_content)
        return self.all_messages(output_tool_return_content=content)[self._new_message_index :]

    @overload
    def new_messages_json(self, *, output_tool_return_content: str | None = None) -> bytes: ...

    @overload
    @deprecated('`result_tool_return_content` is deprecated, use `output_tool_return_content` instead.')
    def new_messages_json(self, *, result_tool_return_content: str | None = None) -> bytes: ...

    def new_messages_json(
        self, *, output_tool_return_content: str | None = None, result_tool_return_content: str | None = None
    ) -> bytes:
        """Return new messages from [`new_messages`][pydantic_ai.agent.AgentRunResult.new_messages] as JSON bytes.

        Args:
            output_tool_return_content: The return content of the tool call to set in the last message.
                This provides a convenient way to modify the content of the output tool call if you want to continue
                the conversation and want to set the response to the output tool call. If `None`, the last message will
                not be modified.
            result_tool_return_content: Deprecated, use `output_tool_return_content` instead.

        Returns:
            JSON bytes representing the new messages.
        """
        content = result.coalesce_deprecated_return_content(output_tool_return_content, result_tool_return_content)
        return _messages.ModelMessagesTypeAdapter.dump_json(self.new_messages(output_tool_return_content=content))

    def usage(self) -> _usage.Usage:
        """Return the usage of the whole run."""
        return self._state.usage<|MERGE_RESOLUTION|>--- conflicted
+++ resolved
@@ -175,11 +175,8 @@
         retries: int = 1,
         output_retries: int | None = None,
         tools: Sequence[Tool[AgentDepsT] | ToolFuncEither[AgentDepsT, ...]] = (),
-<<<<<<< HEAD
         builtin_tools: Sequence[Literal['web-search'] | AbstractBuiltinTool] = (),
-=======
         prepare_tools: ToolsPrepareFunc[AgentDepsT] | None = None,
->>>>>>> 154fec5e
         mcp_servers: Sequence[MCPServer] = (),
         defer_model_check: bool = False,
         end_strategy: EndStrategy = 'early',
@@ -208,11 +205,8 @@
         result_tool_description: str | None = None,
         result_retries: int | None = None,
         tools: Sequence[Tool[AgentDepsT] | ToolFuncEither[AgentDepsT, ...]] = (),
-<<<<<<< HEAD
         builtin_tools: Sequence[Literal['web-search'] | AbstractBuiltinTool] = (),
-=======
         prepare_tools: ToolsPrepareFunc[AgentDepsT] | None = None,
->>>>>>> 154fec5e
         mcp_servers: Sequence[MCPServer] = (),
         defer_model_check: bool = False,
         end_strategy: EndStrategy = 'early',
@@ -236,11 +230,8 @@
         retries: int = 1,
         output_retries: int | None = None,
         tools: Sequence[Tool[AgentDepsT] | ToolFuncEither[AgentDepsT, ...]] = (),
-<<<<<<< HEAD
         builtin_tools: Sequence[Literal['web-search'] | AbstractBuiltinTool] = (),
-=======
         prepare_tools: ToolsPrepareFunc[AgentDepsT] | None = None,
->>>>>>> 154fec5e
         mcp_servers: Sequence[MCPServer] = (),
         defer_model_check: bool = False,
         end_strategy: EndStrategy = 'early',
@@ -269,14 +260,11 @@
             output_retries: The maximum number of retries to allow for result validation, defaults to `retries`.
             tools: Tools to register with the agent, you can also register tools via the decorators
                 [`@agent.tool`][pydantic_ai.Agent.tool] and [`@agent.tool_plain`][pydantic_ai.Agent.tool_plain].
-<<<<<<< HEAD
             builtin_tools: The builtin tools that the agent will use. This depends on the model, as some models may not
                 support certain tools. On models that don't support certain tools, the tool will be ignored.
-=======
             prepare_tools: custom method to prepare the tool definition of all tools for each step.
                 This is useful if you want to customize the definition of multiple tools or you want to register
                 a subset of tools for a given step. See [`ToolsPrepareFunc`][pydantic_ai.tools.ToolsPrepareFunc]
->>>>>>> 154fec5e
             mcp_servers: MCP servers to register with the agent. You should register a [`MCPServer`][pydantic_ai.mcp.MCPServer]
                 for each server you want the agent to connect to.
             defer_model_check: by default, if you provide a [named][pydantic_ai.models.KnownModelName] model,
@@ -360,7 +348,6 @@
         self._default_retries = retries
         self._max_result_retries = output_retries if output_retries is not None else retries
         self._mcp_servers = mcp_servers
-<<<<<<< HEAD
         self._builtin_tools: list[AbstractBuiltinTool] = []
 
         for tool in builtin_tools:
@@ -369,9 +356,7 @@
             else:
                 self._builtin_tools.append(tool)
 
-=======
         self._prepare_tools = prepare_tools
->>>>>>> 154fec5e
         for tool in tools:
             if isinstance(tool, Tool):
                 self._register_tool(tool)
