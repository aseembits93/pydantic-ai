--- conflicted
+++ resolved
@@ -280,7 +280,6 @@
 
         openai_messages = await self._map_messages(messages)
 
-<<<<<<< HEAD
         response_format: chat.completion_create_params.ResponseFormat | None = None
         output_mode = model_request_parameters.output_mode
         if output_mode == 'json_schema':
@@ -292,13 +291,12 @@
             and OpenAIModelProfile.from_profile(self.profile).openai_supports_json_object_response_format
         ):
             response_format = {'type': 'json_object'}
-=======
+
         sampling_settings = (
             model_settings
             if OpenAIModelProfile.from_profile(self.profile).openai_supports_sampling_settings
             else OpenAIModelSettings()
         )
->>>>>>> 2fce134e
 
         try:
             extra_headers = model_settings.get('extra_headers', {})
@@ -698,7 +696,6 @@
         instructions, openai_messages = await self._map_messages(messages)
         reasoning = self._get_reasoning(model_settings)
 
-<<<<<<< HEAD
         text: responses.ResponseTextConfigParam | None = None
         output_mode = model_request_parameters.output_mode
         if output_mode == 'json_schema':
@@ -717,13 +714,12 @@
             assert isinstance(instructions, str)
             openai_messages.insert(0, responses.EasyInputMessageParam(role='system', content=instructions))
             instructions = NOT_GIVEN
-=======
+
         sampling_settings = (
             model_settings
             if OpenAIModelProfile.from_profile(self.profile).openai_supports_sampling_settings
             else OpenAIResponsesModelSettings()
         )
->>>>>>> 2fce134e
 
         try:
             extra_headers = model_settings.get('extra_headers', {})
