--- conflicted
+++ resolved
@@ -14,12 +14,8 @@
 from pydantic_ai.providers import Provider, infer_provider
 
 from .. import ModelHTTPError, UnexpectedModelBehavior, _utils, usage
-<<<<<<< HEAD
 from .._output import OutputObjectDefinition
-from .._utils import guard_tool_call_id as _guard_tool_call_id
-=======
 from .._utils import guard_tool_call_id as _guard_tool_call_id, number_to_datetime
->>>>>>> 4f257bd9
 from ..messages import (
     AudioUrl,
     BinaryContent,
