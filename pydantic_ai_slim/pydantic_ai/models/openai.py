--- conflicted
+++ resolved
@@ -10,11 +10,8 @@
 
 from typing_extensions import assert_never
 
-<<<<<<< HEAD
 from pydantic_ai.builtin_tools import WebSearchTool
-=======
 from pydantic_ai.profiles.openai import OpenAIModelProfile
->>>>>>> 7a7ca1ec
 from pydantic_ai.providers import Provider, infer_provider
 
 from .. import ModelHTTPError, UnexpectedModelBehavior, _utils, usage
@@ -724,7 +721,6 @@
             tools += [self._map_tool_definition(r) for r in model_request_parameters.output_tools]
         return tools
 
-<<<<<<< HEAD
     def _get_builtin_tools(self, model_request_parameters: ModelRequestParameters) -> list[responses.ToolParam]:
         tools: list[responses.ToolParam] = []
         for tool in model_request_parameters.builtin_tools:
@@ -739,11 +735,7 @@
                 tools.append(web_search_tool)
         return tools
 
-    @staticmethod
-    def _map_tool_definition(f: ToolDefinition) -> responses.FunctionToolParam:
-=======
     def _map_tool_definition(self, f: ToolDefinition) -> responses.FunctionToolParam:
->>>>>>> 7a7ca1ec
         return {
             'name': f.name,
             'parameters': f.parameters_json_schema,
@@ -1035,148 +1027,4 @@
             response_tokens=response_usage.completion_tokens,
             total_tokens=response_usage.total_tokens,
             details=details,
-<<<<<<< HEAD
-        )
-
-
-_STRICT_INCOMPATIBLE_KEYS = [
-    'minLength',
-    'maxLength',
-    'pattern',
-    'format',
-    'minimum',
-    'maximum',
-    'multipleOf',
-    'patternProperties',
-    'unevaluatedProperties',
-    'propertyNames',
-    'minProperties',
-    'maxProperties',
-    'unevaluatedItems',
-    'contains',
-    'minContains',
-    'maxContains',
-    'minItems',
-    'maxItems',
-    'uniqueItems',
-]
-
-_sentinel = object()
-
-
-@dataclass
-class _OpenAIJsonSchema(WalkJsonSchema):
-    """Recursively handle the schema to make it compatible with OpenAI strict mode.
-
-    See https://platform.openai.com/docs/guides/function-calling?api-mode=responses#strict-mode for more details,
-    but this basically just requires:
-    * `additionalProperties` must be set to false for each object in the parameters
-    * all fields in properties must be marked as required
-    """
-
-    def __init__(self, schema: JsonSchema, strict: bool | None):
-        super().__init__(schema)
-        self.strict = strict
-        self.is_strict_compatible = True
-        self.root_ref = schema.get('$ref')
-
-    def walk(self) -> JsonSchema:
-        # Note: OpenAI does not support anyOf at the root in strict mode
-        # However, we don't need to check for it here because we ensure in pydantic_ai._utils.check_object_json_schema
-        # that the root schema either has type 'object' or is recursive.
-        result = super().walk()
-
-        # For recursive models, we need to tweak the schema to make it compatible with strict mode.
-        # Because the following should never change the semantics of the schema we apply it unconditionally.
-        if self.root_ref is not None:
-            result.pop('$ref', None)  # We replace references to the self.root_ref with just '#' in the transform method
-            root_key = re.sub(r'^#/\$defs/', '', self.root_ref)
-            result.update(self.defs.get(root_key) or {})
-
-        return result
-
-    def transform(self, schema: JsonSchema) -> JsonSchema:  # noqa C901
-        # Remove unnecessary keys
-        schema.pop('title', None)
-        schema.pop('default', None)
-        schema.pop('$schema', None)
-        schema.pop('discriminator', None)
-
-        if schema_ref := schema.get('$ref'):
-            if schema_ref == self.root_ref:
-                schema['$ref'] = '#'
-            if len(schema) > 1:
-                # OpenAI Strict mode doesn't support siblings to "$ref", but _does_ allow siblings to "anyOf".
-                # So if there is a "description" field or any other extra info, we move the "$ref" into an "anyOf":
-                schema['anyOf'] = [{'$ref': schema.pop('$ref')}]
-
-        # Track strict-incompatible keys
-        incompatible_values: dict[str, Any] = {}
-        for key in _STRICT_INCOMPATIBLE_KEYS:
-            value = schema.get(key, _sentinel)
-            if value is not _sentinel:
-                incompatible_values[key] = value
-        description = schema.get('description')
-        if incompatible_values:
-            if self.strict is True:
-                notes: list[str] = []
-                for key, value in incompatible_values.items():
-                    schema.pop(key)
-                    notes.append(f'{key}={value}')
-                notes_string = ', '.join(notes)
-                schema['description'] = notes_string if not description else f'{description} ({notes_string})'
-            elif self.strict is None:  # pragma: no branch
-                self.is_strict_compatible = False
-
-        schema_type = schema.get('type')
-        if 'oneOf' in schema:
-            # OpenAI does not support oneOf in strict mode
-            if self.strict is True:
-                schema['anyOf'] = schema.pop('oneOf')
-            else:
-                self.is_strict_compatible = False
-
-        if schema_type == 'object':
-            if self.strict is True:
-                # additional properties are disallowed
-                schema['additionalProperties'] = False
-
-                # all properties are required
-                if 'properties' not in schema:
-                    schema['properties'] = dict[str, Any]()
-                schema['required'] = list(schema['properties'].keys())
-
-            elif self.strict is None:
-                if (
-                    schema.get('additionalProperties') is not False
-                    or 'properties' not in schema
-                    or 'required' not in schema
-                ):
-                    self.is_strict_compatible = False
-                else:
-                    required = schema['required']
-                    for k in schema['properties'].keys():
-                        if k not in required:
-                            self.is_strict_compatible = False
-        return schema
-
-
-def _customize_request_parameters(model_request_parameters: ModelRequestParameters) -> ModelRequestParameters:
-    """Customize the request parameters for OpenAI models."""
-
-    def _customize_tool_def(t: ToolDefinition):
-        schema_transformer = _OpenAIJsonSchema(t.parameters_json_schema, strict=t.strict)
-        parameters_json_schema = schema_transformer.walk()
-        if t.strict is None:
-            t = replace(t, strict=schema_transformer.is_strict_compatible)
-        return replace(t, parameters_json_schema=parameters_json_schema)
-
-    return ModelRequestParameters(
-        function_tools=[_customize_tool_def(tool) for tool in model_request_parameters.function_tools],
-        builtin_tools=model_request_parameters.builtin_tools,
-        allow_text_output=model_request_parameters.allow_text_output,
-        output_tools=[_customize_tool_def(tool) for tool in model_request_parameters.output_tools],
-    )
-=======
-        )
->>>>>>> 7a7ca1ec
+        )