from __future__ import annotations as _annotations

import base64
from collections.abc import AsyncIterator, Sequence
from contextlib import asynccontextmanager
from dataclasses import dataclass, field
from datetime import datetime
from typing import Annotated, Any, Literal, Protocol, Union, cast
from uuid import uuid4

import httpx
import pydantic
from httpx import USE_CLIENT_DEFAULT, Response as HTTPResponse
from typing_extensions import NotRequired, TypedDict, assert_never

from pydantic_ai.providers import Provider, infer_provider

from .. import ModelHTTPError, UnexpectedModelBehavior, _utils, usage
from .._output import OutputObjectDefinition
from ..exceptions import UserError
from ..messages import (
    BinaryContent,
    FileUrl,
    ModelMessage,
    ModelRequest,
    ModelResponse,
    ModelResponsePart,
    ModelResponseStreamEvent,
    RetryPromptPart,
    SystemPromptPart,
    TextPart,
    ThinkingPart,
    ToolCallPart,
    ToolReturnPart,
    UserPromptPart,
    VideoUrl,
)
from ..profiles import ModelProfileSpec
from ..settings import ModelSettings
from ..tools import ToolDefinition
from . import (
    Model,
    ModelRequestParameters,
    StreamedResponse,
    check_allow_model_requests,
    download_item,
    get_user_agent,
)

LatestGeminiModelNames = Literal[
    'gemini-1.5-flash',
    'gemini-1.5-flash-8b',
    'gemini-1.5-pro',
    'gemini-1.0-pro',
    'gemini-2.0-flash',
    'gemini-2.0-flash-lite-preview-02-05',
    'gemini-2.0-pro-exp-02-05',
    'gemini-2.5-flash-preview-05-20',
    'gemini-2.5-flash',
    'gemini-2.5-flash-lite-preview-06-17',
    'gemini-2.5-pro-exp-03-25',
    'gemini-2.5-pro-preview-05-06',
    'gemini-2.5-pro',
]
"""Latest Gemini models."""

GeminiModelName = Union[str, LatestGeminiModelNames]
"""Possible Gemini model names.

Since Gemini supports a variety of date-stamped models, we explicitly list the latest models but
allow any name in the type hints.
See [the Gemini API docs](https://ai.google.dev/gemini-api/docs/models/gemini#model-variations) for a full list.
"""


class GeminiModelSettings(ModelSettings, total=False):
    """Settings used for a Gemini model request.

    ALL FIELDS MUST BE `gemini_` PREFIXED SO YOU CAN MERGE THEM WITH OTHER MODELS.
    """

    gemini_safety_settings: list[GeminiSafetySettings]
    """Safety settings options for Gemini model request."""

    gemini_thinking_config: ThinkingConfig
    """Thinking is "on" by default in both the API and AI Studio.

    Being on by default doesn't mean the model will send back thoughts. For that, you would need to set `include_thoughts`
    to `True`, but since end of January 2025, `thoughts` are not returned anymore, and are only displayed in the Google
    AI Studio. See https://discuss.ai.google.dev/t/thoughts-are-missing-cot-not-included-anymore/63653 for more details.

    If you want to avoid the model spending any tokens on thinking, you can set `thinking_budget` to `0`.

    See more about it on <https://ai.google.dev/gemini-api/docs/thinking>.
    """

    gemini_labels: dict[str, str]
    """User-defined metadata to break down billed charges. Only supported by the Vertex AI provider.

    See the [Gemini API docs](https://cloud.google.com/vertex-ai/generative-ai/docs/multimodal/add-labels-to-api-calls) for use cases and limitations.
    """

    gemini_thinking_config: ThinkingConfig
    """Thinking is on by default in both the API and AI Studio.

    Being on by default doesn't mean the model will send back thoughts. For that, you need to set `include_thoughts`
    to `True`. If you want to turn it off, set `thinking_budget` to `0`.

    See more about it on <https://ai.google.dev/gemini-api/docs/thinking>.
    """


@dataclass(init=False)
class GeminiModel(Model):
    """A model that uses Gemini via `generativelanguage.googleapis.com` API.

    This is implemented from scratch rather than using a dedicated SDK, good API documentation is
    available [here](https://ai.google.dev/api).

    Apart from `__init__`, all methods are private or match those of the base class.
    """

    client: httpx.AsyncClient = field(repr=False)

    _model_name: GeminiModelName = field(repr=False)
    _provider: Literal['google-gla', 'google-vertex'] | Provider[httpx.AsyncClient] | None = field(repr=False)
    _auth: AuthProtocol | None = field(repr=False)
    _url: str | None = field(repr=False)
    _system: str = field(default='gemini', repr=False)

    def __init__(
        self,
        model_name: GeminiModelName,
        *,
        provider: Literal['google-gla', 'google-vertex'] | Provider[httpx.AsyncClient] = 'google-gla',
        profile: ModelProfileSpec | None = None,
    ):
        """Initialize a Gemini model.

        Args:
            model_name: The name of the model to use.
            provider: The provider to use for authentication and API access. Can be either the string
                'google-gla' or 'google-vertex' or an instance of `Provider[httpx.AsyncClient]`.
                If not provided, a new provider will be created using the other parameters.
            profile: The model profile to use. Defaults to a profile picked by the provider based on the model name.
        """
        self._model_name = model_name
        self._provider = provider

        if isinstance(provider, str):
            provider = infer_provider(provider)
        self._system = provider.name
        self.client = provider.client
        self._url = str(self.client.base_url)
        self._profile = profile or provider.model_profile

    @property
    def base_url(self) -> str:
        assert self._url is not None, 'URL not initialized'  # pragma: no cover
        return self._url  # pragma: no cover

    async def request(
        self,
        messages: list[ModelMessage],
        model_settings: ModelSettings | None,
        model_request_parameters: ModelRequestParameters,
    ) -> ModelResponse:
        check_allow_model_requests()
        async with self._make_request(
            messages, False, cast(GeminiModelSettings, model_settings or {}), model_request_parameters
        ) as http_response:
            data = await http_response.aread()
            response = _gemini_response_ta.validate_json(data)
        return self._process_response(response)

    @asynccontextmanager
    async def request_stream(
        self,
        messages: list[ModelMessage],
        model_settings: ModelSettings | None,
        model_request_parameters: ModelRequestParameters,
    ) -> AsyncIterator[StreamedResponse]:
        check_allow_model_requests()
        async with self._make_request(
            messages, True, cast(GeminiModelSettings, model_settings or {}), model_request_parameters
        ) as http_response:
            yield await self._process_streamed_response(http_response)

    @property
    def model_name(self) -> GeminiModelName:
        """The model name."""
        return self._model_name

    @property
    def system(self) -> str:
        """The system / model provider."""
        return self._system

    def _get_tools(self, model_request_parameters: ModelRequestParameters) -> _GeminiTools | None:
        tools = [_function_from_abstract_tool(t) for t in model_request_parameters.function_tools]
        if model_request_parameters.output_tools:
            tools += [_function_from_abstract_tool(t) for t in model_request_parameters.output_tools]
        return _GeminiTools(function_declarations=tools) if tools else None

    def _get_tool_config(
        self, model_request_parameters: ModelRequestParameters, tools: _GeminiTools | None
    ) -> _GeminiToolConfig | None:
        if not model_request_parameters.allow_text_output and tools:
            return _tool_config([t['name'] for t in tools['function_declarations']])
        else:
            return None

    @asynccontextmanager
    async def _make_request(
        self,
        messages: list[ModelMessage],
        streamed: bool,
        model_settings: GeminiModelSettings,
        model_request_parameters: ModelRequestParameters,
    ) -> AsyncIterator[HTTPResponse]:
        tools = self._get_tools(model_request_parameters)
        tool_config = self._get_tool_config(model_request_parameters, tools)
        sys_prompt_parts, contents = await self._message_to_gemini_content(messages)

        request_data = _GeminiRequest(contents=contents)
        if sys_prompt_parts:
            request_data['systemInstruction'] = _GeminiTextContent(role='user', parts=sys_prompt_parts)
        if tools is not None:
            request_data['tools'] = tools
        if tool_config is not None:
            request_data['toolConfig'] = tool_config

        generation_config = _settings_to_generation_config(model_settings)
<<<<<<< HEAD
        if model_request_parameters.output_mode == 'model_structured':
=======
        if model_request_parameters.output_mode == 'native':
>>>>>>> 8039c20f
            if tools:
                raise UserError('Gemini does not support structured output and tools at the same time.')

            generation_config['response_mime_type'] = 'application/json'

            output_object = model_request_parameters.output_object
            assert output_object is not None
            generation_config['response_schema'] = self._map_response_schema(output_object)
<<<<<<< HEAD
        elif model_request_parameters.output_mode == 'prompted_structured' and not tools:
=======
        elif model_request_parameters.output_mode == 'prompted' and not tools:
>>>>>>> 8039c20f
            generation_config['response_mime_type'] = 'application/json'

        if generation_config:
            request_data['generationConfig'] = generation_config

        if gemini_safety_settings := model_settings.get('gemini_safety_settings'):
            request_data['safetySettings'] = gemini_safety_settings

        if gemini_labels := model_settings.get('gemini_labels'):
            if self._system == 'google-vertex':
                request_data['labels'] = gemini_labels  # pragma: lax no cover

        headers = {'Content-Type': 'application/json', 'User-Agent': get_user_agent()}
        url = f'/{self._model_name}:{"streamGenerateContent" if streamed else "generateContent"}'

        request_json = _gemini_request_ta.dump_json(request_data, by_alias=True)
        async with self.client.stream(
            'POST',
            url,
            content=request_json,
            headers=headers,
            timeout=model_settings.get('timeout', USE_CLIENT_DEFAULT),
        ) as r:
            if (status_code := r.status_code) != 200:
                await r.aread()
                if status_code >= 400:
                    raise ModelHTTPError(status_code=status_code, model_name=self.model_name, body=r.text)
                raise UnexpectedModelBehavior(  # pragma: no cover
                    f'Unexpected response from gemini {status_code}', r.text
                )
            yield r

    def _process_response(self, response: _GeminiResponse) -> ModelResponse:
        vendor_details: dict[str, Any] | None = None

        if len(response['candidates']) != 1:
            raise UnexpectedModelBehavior('Expected exactly one candidate in Gemini response')  # pragma: no cover
        if 'content' not in response['candidates'][0]:
            if response['candidates'][0].get('finish_reason') == 'SAFETY':
                raise UnexpectedModelBehavior('Safety settings triggered', str(response))
            else:
                raise UnexpectedModelBehavior(  # pragma: no cover
                    'Content field missing from Gemini response', str(response)
                )
        parts = response['candidates'][0]['content']['parts']
        vendor_id = response.get('vendor_id', None)
        finish_reason = response['candidates'][0].get('finish_reason')
        if finish_reason:
            vendor_details = {'finish_reason': finish_reason}
        usage = _metadata_as_usage(response)
        usage.requests = 1
        return _process_response_from_parts(
            parts,
            response.get('model_version', self._model_name),
            usage,
            vendor_id=vendor_id,
            vendor_details=vendor_details,
        )

    async def _process_streamed_response(self, http_response: HTTPResponse) -> StreamedResponse:
        """Process a streamed response, and prepare a streaming response to return."""
        aiter_bytes = http_response.aiter_bytes()
        start_response: _GeminiResponse | None = None
        content = bytearray()

        async for chunk in aiter_bytes:
            content.extend(chunk)
            responses = _gemini_streamed_response_ta.validate_json(
                _ensure_decodeable(content),
                experimental_allow_partial='trailing-strings',
            )
            if responses:  # pragma: no branch
                last = responses[-1]
                if last['candidates'] and last['candidates'][0].get('content', {}).get('parts'):
                    start_response = last
                    break

        if start_response is None:
            raise UnexpectedModelBehavior('Streamed response ended without content or tool calls')

        return GeminiStreamedResponse(_model_name=self._model_name, _content=content, _stream=aiter_bytes)

    async def _message_to_gemini_content(
        self, messages: list[ModelMessage]
    ) -> tuple[list[_GeminiTextPart], list[_GeminiContent]]:
        sys_prompt_parts: list[_GeminiTextPart] = []
        contents: list[_GeminiContent] = []
        for m in messages:
            if isinstance(m, ModelRequest):
                message_parts: list[_GeminiPartUnion] = []

                for part in m.parts:
                    if isinstance(part, SystemPromptPart):
                        sys_prompt_parts.append(_GeminiTextPart(text=part.content))
                    elif isinstance(part, UserPromptPart):
                        message_parts.extend(await self._map_user_prompt(part))
                    elif isinstance(part, ToolReturnPart):
                        message_parts.append(_response_part_from_response(part.tool_name, part.model_response_object()))
                    elif isinstance(part, RetryPromptPart):
                        if part.tool_name is None:
                            message_parts.append(_GeminiTextPart(text=part.model_response()))  # pragma: no cover
                        else:
                            response = {'call_error': part.model_response()}
                            message_parts.append(_response_part_from_response(part.tool_name, response))
                    else:
                        assert_never(part)

                if message_parts:  # pragma: no branch
                    contents.append(_GeminiContent(role='user', parts=message_parts))
            elif isinstance(m, ModelResponse):
                contents.append(_content_model_response(m))
            else:
                assert_never(m)
        if instructions := self._get_instructions(messages):
            sys_prompt_parts.insert(0, _GeminiTextPart(text=instructions))
        return sys_prompt_parts, contents

    async def _map_user_prompt(self, part: UserPromptPart) -> list[_GeminiPartUnion]:
        if isinstance(part.content, str):
            return [{'text': part.content}]
        else:
            content: list[_GeminiPartUnion] = []
            for item in part.content:
                if isinstance(item, str):
                    content.append({'text': item})
                elif isinstance(item, BinaryContent):
                    base64_encoded = base64.b64encode(item.data).decode('utf-8')
                    content.append(
                        _GeminiInlineDataPart(inline_data={'data': base64_encoded, 'mime_type': item.media_type})
                    )
                elif isinstance(item, VideoUrl) and item.is_youtube:
                    file_data = _GeminiFileDataPart(file_data={'file_uri': item.url, 'mime_type': item.media_type})
                    content.append(file_data)
                elif isinstance(item, FileUrl):
                    if self.system == 'google-gla' or item.force_download:
                        downloaded_item = await download_item(item, data_format='base64')
                        inline_data = _GeminiInlineDataPart(
                            inline_data={'data': downloaded_item['data'], 'mime_type': downloaded_item['data_type']}
                        )
                        content.append(inline_data)
                    else:
                        file_data = _GeminiFileDataPart(file_data={'file_uri': item.url, 'mime_type': item.media_type})
                        content.append(file_data)
                else:
                    assert_never(item)
        return content

    def _map_response_schema(self, o: OutputObjectDefinition) -> dict[str, Any]:
        response_schema = o.json_schema.copy()
        if o.name:
            response_schema['title'] = o.name
        if o.description:
            response_schema['description'] = o.description

        return response_schema


def _settings_to_generation_config(model_settings: GeminiModelSettings) -> _GeminiGenerationConfig:
    config: _GeminiGenerationConfig = {}
    if (max_tokens := model_settings.get('max_tokens')) is not None:
        config['max_output_tokens'] = max_tokens
    if (stop_sequences := model_settings.get('stop_sequences')) is not None:
        config['stop_sequences'] = stop_sequences  # pragma: no cover
    if (temperature := model_settings.get('temperature')) is not None:
        config['temperature'] = temperature
    if (top_p := model_settings.get('top_p')) is not None:
        config['top_p'] = top_p
    if (presence_penalty := model_settings.get('presence_penalty')) is not None:
        config['presence_penalty'] = presence_penalty
    if (frequency_penalty := model_settings.get('frequency_penalty')) is not None:
        config['frequency_penalty'] = frequency_penalty
    if (thinkingConfig := model_settings.get('gemini_thinking_config')) is not None:
        config['thinking_config'] = thinkingConfig  # pragma: lax no cover
    return config


class AuthProtocol(Protocol):
    """Abstract definition for Gemini authentication."""

    async def headers(self) -> dict[str, str]: ...


@dataclass
class ApiKeyAuth:
    """Authentication using an API key for the `X-Goog-Api-Key` header."""

    api_key: str

    async def headers(self) -> dict[str, str]:
        # https://cloud.google.com/docs/authentication/api-keys-use#using-with-rest
        return {'X-Goog-Api-Key': self.api_key}  # pragma: no cover


@dataclass
class GeminiStreamedResponse(StreamedResponse):
    """Implementation of `StreamedResponse` for the Gemini model."""

    _model_name: GeminiModelName
    _content: bytearray
    _stream: AsyncIterator[bytes]
    _timestamp: datetime = field(default_factory=_utils.now_utc, init=False)

    async def _get_event_iterator(self) -> AsyncIterator[ModelResponseStreamEvent]:
        async for gemini_response in self._get_gemini_responses():
            candidate = gemini_response['candidates'][0]
            if 'content' not in candidate:
                raise UnexpectedModelBehavior('Streamed response has no content field')  # pragma: no cover
            gemini_part: _GeminiPartUnion
            for gemini_part in candidate['content']['parts']:
                if 'text' in gemini_part:
                    # Using vendor_part_id=None means we can produce multiple text parts if their deltas are sprinkled
                    # amongst the tool call deltas
                    yield self._parts_manager.handle_text_delta(vendor_part_id=None, content=gemini_part['text'])

                elif 'function_call' in gemini_part:
                    # Here, we assume all function_call parts are complete and don't have deltas.
                    # We do this by assigning a unique randomly generated "vendor_part_id".
                    # We need to confirm whether this is actually true, but if it isn't, we can still handle it properly
                    # it would just be a bit more complicated. And we'd need to confirm the intended semantics.
                    maybe_event = self._parts_manager.handle_tool_call_delta(
                        vendor_part_id=uuid4(),
                        tool_name=gemini_part['function_call']['name'],
                        args=gemini_part['function_call']['args'],
                        tool_call_id=None,
                    )
                    if maybe_event is not None:  # pragma: no branch
                        yield maybe_event
                else:
                    if not any([key in gemini_part for key in ['function_response', 'thought']]):
                        raise AssertionError(f'Unexpected part: {gemini_part}')  # pragma: no cover

    async def _get_gemini_responses(self) -> AsyncIterator[_GeminiResponse]:
        # This method exists to ensure we only yield completed items, so we don't need to worry about
        # partial gemini responses, which would make everything more complicated

        gemini_responses: list[_GeminiResponse] = []
        current_gemini_response_index = 0
        # Right now, there are some circumstances where we will have information that could be yielded sooner than it is
        # But changing that would make things a lot more complicated.
        async for chunk in self._stream:
            self._content.extend(chunk)

            gemini_responses = _gemini_streamed_response_ta.validate_json(
                _ensure_decodeable(self._content),
                experimental_allow_partial='trailing-strings',
            )

            # The idea: yield only up to the latest response, which might still be partial.
            # Note that if the latest response is complete, we could yield it immediately, but there's not a good
            # allow_partial API to determine if the last item in the list is complete.
            responses_to_yield = gemini_responses[:-1]
            for r in responses_to_yield[current_gemini_response_index:]:
                current_gemini_response_index += 1
                yield r

        # Now yield the final response, which should be complete
        if gemini_responses:  # pragma: no branch
            r = gemini_responses[-1]
            self._usage = _metadata_as_usage(r)
            yield r

    @property
    def model_name(self) -> GeminiModelName:
        """Get the model name of the response."""
        return self._model_name

    @property
    def timestamp(self) -> datetime:
        """Get the timestamp of the response."""
        return self._timestamp


# We use typed dicts to define the Gemini API response schema
# once Pydantic partial validation supports, dataclasses, we could revert to using them
# TypeAdapters take care of validation and serialization


@pydantic.with_config(pydantic.ConfigDict(defer_build=True))
class _GeminiRequest(TypedDict):
    """Schema for an API request to the Gemini API.

    See <https://ai.google.dev/api/generate-content#request-body> for API docs.
    """

    # Note: Even though Google supposedly supports camelCase and snake_case, we've had user report misbehavior
    # when using snake_case, which is why this typeddict now uses camelCase. And anyway, the plan is to replace this
    # with an official google SDK in the near future anyway.
    contents: list[_GeminiContent]
    tools: NotRequired[_GeminiTools]
    toolConfig: NotRequired[_GeminiToolConfig]
    safetySettings: NotRequired[list[GeminiSafetySettings]]
    systemInstruction: NotRequired[_GeminiTextContent]
    """
    Developer generated system instructions, see
    <https://ai.google.dev/gemini-api/docs/system-instructions?lang=rest>
    """
    generationConfig: NotRequired[_GeminiGenerationConfig]
    labels: NotRequired[dict[str, str]]


class GeminiSafetySettings(TypedDict):
    """Safety settings options for Gemini model request.

    See [Gemini API docs](https://ai.google.dev/gemini-api/docs/safety-settings) for safety category and threshold descriptions.
    For an example on how to use `GeminiSafetySettings`, see [here](../../agents.md#model-specific-settings).
    """

    category: Literal[
        'HARM_CATEGORY_UNSPECIFIED',
        'HARM_CATEGORY_HARASSMENT',
        'HARM_CATEGORY_HATE_SPEECH',
        'HARM_CATEGORY_SEXUALLY_EXPLICIT',
        'HARM_CATEGORY_DANGEROUS_CONTENT',
        'HARM_CATEGORY_CIVIC_INTEGRITY',
    ]
    """
    Safety settings category.
    """

    threshold: Literal[
        'HARM_BLOCK_THRESHOLD_UNSPECIFIED',
        'BLOCK_LOW_AND_ABOVE',
        'BLOCK_MEDIUM_AND_ABOVE',
        'BLOCK_ONLY_HIGH',
        'BLOCK_NONE',
        'OFF',
    ]
    """
    Safety settings threshold.
    """


class ThinkingConfig(TypedDict, total=False):
    """The thinking features configuration."""

    include_thoughts: Annotated[bool, pydantic.Field(alias='includeThoughts')]
    """Indicates whether to include thoughts in the response. If true, thoughts are returned only if the model supports thought and thoughts are available."""

    thinking_budget: Annotated[int, pydantic.Field(alias='thinkingBudget')]
    """Indicates the thinking budget in tokens."""


class _GeminiGenerationConfig(TypedDict, total=False):
    """Schema for an API request to the Gemini API.

    Note there are many additional fields available that have not been added yet.

    See <https://ai.google.dev/api/generate-content#generationconfig> for API docs.
    """

    max_output_tokens: int
    temperature: float
    top_p: float
    presence_penalty: float
    frequency_penalty: float
    stop_sequences: list[str]
    thinking_config: ThinkingConfig
    response_mime_type: str
    response_schema: dict[str, Any]


class _GeminiContent(TypedDict):
    role: Literal['user', 'model']
    parts: list[_GeminiPartUnion]


def _content_model_response(m: ModelResponse) -> _GeminiContent:
    parts: list[_GeminiPartUnion] = []
    for item in m.parts:
        if isinstance(item, ToolCallPart):
            parts.append(_function_call_part_from_call(item))
        elif isinstance(item, ThinkingPart):
            # NOTE: We don't send ThinkingPart to the providers yet. If you are unsatisfied with this,
            # please open an issue. The below code is the code to send thinking to the provider.
            # parts.append(_GeminiTextPart(text=item.content, thought=True))
            pass
        elif isinstance(item, TextPart):
            if item.content:
                parts.append(_GeminiTextPart(text=item.content))
        else:
            assert_never(item)
    return _GeminiContent(role='model', parts=parts)


class _BasePart(TypedDict):
    thought: NotRequired[bool]
    """Indicates if the part is thought from the model."""


class _GeminiTextPart(_BasePart):
    text: str


class _GeminiInlineData(_BasePart):
    data: str
    mime_type: Annotated[str, pydantic.Field(alias='mimeType')]


class _GeminiInlineDataPart(_BasePart):
    """See <https://ai.google.dev/api/caching#Blob>."""

    inline_data: Annotated[_GeminiInlineData, pydantic.Field(alias='inlineData')]


class _GeminiFileData(_BasePart):
    """See <https://ai.google.dev/api/caching#FileData>."""

    file_uri: Annotated[str, pydantic.Field(alias='fileUri')]
    mime_type: Annotated[str, pydantic.Field(alias='mimeType')]


class _GeminiFileDataPart(_BasePart):
    file_data: Annotated[_GeminiFileData, pydantic.Field(alias='fileData')]


class _GeminiThoughtPart(TypedDict):
    thought: bool
    thought_signature: Annotated[str, pydantic.Field(alias='thoughtSignature')]


class _GeminiFunctionCallPart(_BasePart):
    function_call: Annotated[_GeminiFunctionCall, pydantic.Field(alias='functionCall')]


def _function_call_part_from_call(tool: ToolCallPart) -> _GeminiFunctionCallPart:
    return _GeminiFunctionCallPart(function_call=_GeminiFunctionCall(name=tool.tool_name, args=tool.args_as_dict()))


def _process_response_from_parts(
    parts: Sequence[_GeminiPartUnion],
    model_name: GeminiModelName,
    usage: usage.Usage,
    vendor_id: str | None,
    vendor_details: dict[str, Any] | None = None,
) -> ModelResponse:
    items: list[ModelResponsePart] = []
    for part in parts:
        if 'text' in part:
            # NOTE: Google doesn't include the `thought` field anymore. We handle this here in case they decide to
            # change their mind and start including it again.
            if part.get('thought'):  # pragma: no cover
                items.append(ThinkingPart(content=part['text']))
            else:
                items.append(TextPart(content=part['text']))
        elif 'function_call' in part:
            items.append(ToolCallPart(tool_name=part['function_call']['name'], args=part['function_call']['args']))
        elif 'function_response' in part:  # pragma: no cover
            raise UnexpectedModelBehavior(
                f'Unsupported response from Gemini, expected all parts to be function calls or text, got: {part!r}'
            )
    return ModelResponse(
        parts=items, usage=usage, model_name=model_name, vendor_id=vendor_id, vendor_details=vendor_details
    )


class _GeminiFunctionCall(TypedDict):
    """See <https://ai.google.dev/api/caching#FunctionCall>."""

    name: str
    args: dict[str, Any]


class _GeminiFunctionResponsePart(TypedDict):
    function_response: Annotated[_GeminiFunctionResponse, pydantic.Field(alias='functionResponse')]


def _response_part_from_response(name: str, response: dict[str, Any]) -> _GeminiFunctionResponsePart:
    return _GeminiFunctionResponsePart(function_response=_GeminiFunctionResponse(name=name, response=response))


class _GeminiFunctionResponse(TypedDict):
    """See <https://ai.google.dev/api/caching#FunctionResponse>."""

    name: str
    response: dict[str, Any]


def _part_discriminator(v: Any) -> str:
    if isinstance(v, dict):  # pragma: no branch
        if 'text' in v:
            return 'text'
        elif 'inlineData' in v:
            return 'inline_data'  # pragma: no cover
        elif 'fileData' in v:
            return 'file_data'  # pragma: no cover
        elif 'thought' in v:
            return 'thought'
        elif 'functionCall' in v or 'function_call' in v:
            return 'function_call'
        elif 'functionResponse' in v or 'function_response' in v:
            return 'function_response'
    return 'text'


# See <https://ai.google.dev/api/caching#Part>
# we don't currently support other part types
# TODO discriminator
_GeminiPartUnion = Annotated[
    Union[
        Annotated[_GeminiTextPart, pydantic.Tag('text')],
        Annotated[_GeminiFunctionCallPart, pydantic.Tag('function_call')],
        Annotated[_GeminiFunctionResponsePart, pydantic.Tag('function_response')],
        Annotated[_GeminiInlineDataPart, pydantic.Tag('inline_data')],
        Annotated[_GeminiFileDataPart, pydantic.Tag('file_data')],
        Annotated[_GeminiThoughtPart, pydantic.Tag('thought')],
    ],
    pydantic.Discriminator(_part_discriminator),
]


class _GeminiTextContent(TypedDict):
    role: Literal['user', 'model']
    parts: list[_GeminiTextPart]


class _GeminiTools(TypedDict):
    function_declarations: Annotated[list[_GeminiFunction], pydantic.Field(alias='functionDeclarations')]


class _GeminiFunction(TypedDict):
    name: str
    description: str
    parameters: NotRequired[dict[str, Any]]
    """
    ObjectJsonSchema isn't really true since Gemini only accepts a subset of JSON Schema
    <https://ai.google.dev/gemini-api/docs/function-calling#function_declarations>
    and
    <https://ai.google.dev/api/caching#FunctionDeclaration>
    """


def _function_from_abstract_tool(tool: ToolDefinition) -> _GeminiFunction:
    json_schema = tool.parameters_json_schema
    f = _GeminiFunction(name=tool.name, description=tool.description, parameters=json_schema)
    return f


class _GeminiToolConfig(TypedDict):
    function_calling_config: _GeminiFunctionCallingConfig


def _tool_config(function_names: list[str]) -> _GeminiToolConfig:
    return _GeminiToolConfig(
        function_calling_config=_GeminiFunctionCallingConfig(mode='ANY', allowed_function_names=function_names)
    )


class _GeminiFunctionCallingConfig(TypedDict):
    mode: Literal['ANY', 'AUTO']
    allowed_function_names: list[str]


@pydantic.with_config(pydantic.ConfigDict(defer_build=True))
class _GeminiResponse(TypedDict):
    """Schema for the response from the Gemini API.

    See <https://ai.google.dev/api/generate-content#v1beta.GenerateContentResponse>
    and <https://cloud.google.com/vertex-ai/docs/reference/rest/v1/GenerateContentResponse>
    """

    candidates: list[_GeminiCandidates]
    # usageMetadata appears to be required by both APIs but is omitted when streaming responses until the last response
    usage_metadata: NotRequired[Annotated[_GeminiUsageMetaData, pydantic.Field(alias='usageMetadata')]]
    prompt_feedback: NotRequired[Annotated[_GeminiPromptFeedback, pydantic.Field(alias='promptFeedback')]]
    model_version: NotRequired[Annotated[str, pydantic.Field(alias='modelVersion')]]
    vendor_id: NotRequired[Annotated[str, pydantic.Field(alias='responseId')]]


class _GeminiCandidates(TypedDict):
    """See <https://ai.google.dev/api/generate-content#v1beta.Candidate>."""

    content: NotRequired[_GeminiContent]
    finish_reason: NotRequired[Annotated[Literal['STOP', 'MAX_TOKENS', 'SAFETY'], pydantic.Field(alias='finishReason')]]
    """
    See <https://ai.google.dev/api/generate-content#FinishReason>, lots of other values are possible,
    but let's wait until we see them and know what they mean to add them here.
    """
    avg_log_probs: NotRequired[Annotated[float, pydantic.Field(alias='avgLogProbs')]]
    index: NotRequired[int]
    safety_ratings: NotRequired[Annotated[list[_GeminiSafetyRating], pydantic.Field(alias='safetyRatings')]]


class _GeminiModalityTokenCount(TypedDict):
    """See <https://ai.google.dev/api/generate-content#modalitytokencount>."""

    modality: Annotated[
        Literal['MODALITY_UNSPECIFIED', 'TEXT', 'IMAGE', 'VIDEO', 'AUDIO', 'DOCUMENT'], pydantic.Field(alias='modality')
    ]
    token_count: Annotated[int, pydantic.Field(alias='tokenCount', default=0)]


class _GeminiUsageMetaData(TypedDict, total=False):
    """See <https://ai.google.dev/api/generate-content#UsageMetadata>.

    The docs suggest all fields are required, but some are actually not required, so we assume they are all optional.
    """

    prompt_token_count: Annotated[int, pydantic.Field(alias='promptTokenCount')]
    candidates_token_count: NotRequired[Annotated[int, pydantic.Field(alias='candidatesTokenCount')]]
    total_token_count: Annotated[int, pydantic.Field(alias='totalTokenCount')]
    cached_content_token_count: NotRequired[Annotated[int, pydantic.Field(alias='cachedContentTokenCount')]]
    thoughts_token_count: NotRequired[Annotated[int, pydantic.Field(alias='thoughtsTokenCount')]]
    tool_use_prompt_token_count: NotRequired[Annotated[int, pydantic.Field(alias='toolUsePromptTokenCount')]]
    prompt_tokens_details: NotRequired[
        Annotated[list[_GeminiModalityTokenCount], pydantic.Field(alias='promptTokensDetails')]
    ]
    cache_tokens_details: NotRequired[
        Annotated[list[_GeminiModalityTokenCount], pydantic.Field(alias='cacheTokensDetails')]
    ]
    candidates_tokens_details: NotRequired[
        Annotated[list[_GeminiModalityTokenCount], pydantic.Field(alias='candidatesTokensDetails')]
    ]
    tool_use_prompt_tokens_details: NotRequired[
        Annotated[list[_GeminiModalityTokenCount], pydantic.Field(alias='toolUsePromptTokensDetails')]
    ]


def _metadata_as_usage(response: _GeminiResponse) -> usage.Usage:
    metadata = response.get('usage_metadata')
    if metadata is None:
        return usage.Usage()  # pragma: no cover
    details: dict[str, int] = {}
    if cached_content_token_count := metadata.get('cached_content_token_count'):
        details['cached_content_tokens'] = cached_content_token_count  # pragma: no cover

    if thoughts_token_count := metadata.get('thoughts_token_count'):
        details['thoughts_tokens'] = thoughts_token_count

    if tool_use_prompt_token_count := metadata.get('tool_use_prompt_token_count'):
        details['tool_use_prompt_tokens'] = tool_use_prompt_token_count  # pragma: no cover

    for key, metadata_details in metadata.items():
        if key.endswith('_details') and metadata_details:
            metadata_details = cast(list[_GeminiModalityTokenCount], metadata_details)
            suffix = key.removesuffix('_details')
            for detail in metadata_details:
                details[f'{detail["modality"].lower()}_{suffix}'] = detail['token_count']

    return usage.Usage(
        request_tokens=metadata.get('prompt_token_count', 0),
        response_tokens=metadata.get('candidates_token_count', 0),
        total_tokens=metadata.get('total_token_count', 0),
        details=details,
    )


class _GeminiSafetyRating(TypedDict):
    """See <https://ai.google.dev/gemini-api/docs/safety-settings#safety-filters>."""

    category: Literal[
        'HARM_CATEGORY_HARASSMENT',
        'HARM_CATEGORY_HATE_SPEECH',
        'HARM_CATEGORY_SEXUALLY_EXPLICIT',
        'HARM_CATEGORY_DANGEROUS_CONTENT',
        'HARM_CATEGORY_CIVIC_INTEGRITY',
    ]
    probability: Literal['NEGLIGIBLE', 'LOW', 'MEDIUM', 'HIGH']
    blocked: NotRequired[bool]


class _GeminiPromptFeedback(TypedDict):
    """See <https://ai.google.dev/api/generate-content#v1beta.GenerateContentResponse>."""

    block_reason: Annotated[str, pydantic.Field(alias='blockReason')]
    safety_ratings: Annotated[list[_GeminiSafetyRating], pydantic.Field(alias='safetyRatings')]


_gemini_request_ta = pydantic.TypeAdapter(_GeminiRequest)
_gemini_response_ta = pydantic.TypeAdapter(_GeminiResponse)

# steam requests return a list of https://ai.google.dev/api/generate-content#method:-models.streamgeneratecontent
_gemini_streamed_response_ta = pydantic.TypeAdapter(list[_GeminiResponse], config=pydantic.ConfigDict(defer_build=True))


def _ensure_decodeable(content: bytearray) -> bytearray:
    """Trim any invalid unicode point bytes off the end of a bytearray.

    This is necessary before attempting to parse streaming JSON bytes.

    This is a temporary workaround until https://github.com/pydantic/pydantic-core/issues/1633 is resolved
    """
    while True:
        try:
            content.decode()
        except UnicodeDecodeError:
            content = content[:-1]  # this will definitely succeed before we run out of bytes
        else:
            return content<|MERGE_RESOLUTION|>--- conflicted
+++ resolved
@@ -231,11 +231,7 @@
             request_data['toolConfig'] = tool_config
 
         generation_config = _settings_to_generation_config(model_settings)
-<<<<<<< HEAD
-        if model_request_parameters.output_mode == 'model_structured':
-=======
         if model_request_parameters.output_mode == 'native':
->>>>>>> 8039c20f
             if tools:
                 raise UserError('Gemini does not support structured output and tools at the same time.')
 
@@ -244,11 +240,7 @@
             output_object = model_request_parameters.output_object
             assert output_object is not None
             generation_config['response_schema'] = self._map_response_schema(output_object)
-<<<<<<< HEAD
-        elif model_request_parameters.output_mode == 'prompted_structured' and not tools:
-=======
         elif model_request_parameters.output_mode == 'prompted' and not tools:
->>>>>>> 8039c20f
             generation_config['response_mime_type'] = 'application/json'
 
         if generation_config:
