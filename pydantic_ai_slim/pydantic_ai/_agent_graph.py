from __future__ import annotations as _annotations

import asyncio
import dataclasses
import hashlib
import json
from collections import defaultdict
from collections.abc import AsyncIterator, Awaitable, Iterator, Sequence
from contextlib import asynccontextmanager, contextmanager
from contextvars import ContextVar
from dataclasses import field
from typing import TYPE_CHECKING, Any, Callable, Generic, Literal, Union, cast

from opentelemetry.trace import Tracer
from typing_extensions import TypeGuard, TypeVar, assert_never

from pydantic_ai._function_schema import _takes_ctx as is_takes_ctx  # type: ignore
from pydantic_ai._utils import is_async_callable, run_in_executor
from pydantic_ai.toolset import AbstractToolset, RunToolset
from pydantic_graph import BaseNode, Graph, GraphRunContext
from pydantic_graph.nodes import End, NodeRunEndT

from . import _output, _system_prompt, exceptions, messages as _messages, models, result, usage as _usage
from .output import OutputDataT, OutputSpec
from .settings import ModelSettings, merge_model_settings
from .tools import RunContext, ToolDefinition, ToolKind

if TYPE_CHECKING:
    from .models.instrumented import InstrumentationSettings

__all__ = (
    'GraphAgentState',
    'GraphAgentDeps',
    'UserPromptNode',
    'ModelRequestNode',
    'CallToolsNode',
    'build_run_context',
    'capture_run_messages',
    'HistoryProcessor',
)


T = TypeVar('T')
S = TypeVar('S')
NoneType = type(None)
EndStrategy = Literal['early', 'exhaustive']
"""The strategy for handling multiple tool calls when a final result is found.

- `'early'`: Stop processing other tool calls once a final result is found
- `'exhaustive'`: Process all tool calls even after finding a final result
"""
DepsT = TypeVar('DepsT')
OutputT = TypeVar('OutputT')

_HistoryProcessorSync = Callable[[list[_messages.ModelMessage]], list[_messages.ModelMessage]]
_HistoryProcessorAsync = Callable[[list[_messages.ModelMessage]], Awaitable[list[_messages.ModelMessage]]]
_HistoryProcessorSyncWithCtx = Callable[[RunContext[DepsT], list[_messages.ModelMessage]], list[_messages.ModelMessage]]
_HistoryProcessorAsyncWithCtx = Callable[
    [RunContext[DepsT], list[_messages.ModelMessage]], Awaitable[list[_messages.ModelMessage]]
]
HistoryProcessor = Union[
    _HistoryProcessorSync,
    _HistoryProcessorAsync,
    _HistoryProcessorSyncWithCtx[DepsT],
    _HistoryProcessorAsyncWithCtx[DepsT],
]
"""A function that processes a list of model messages and returns a list of model messages.

Can optionally accept a `RunContext` as a parameter.
"""


@dataclasses.dataclass
class GraphAgentState:
    """State kept across the execution of the agent graph."""

    message_history: list[_messages.ModelMessage]
    usage: _usage.Usage
    retries: int
    run_step: int

    def increment_retries(self, max_result_retries: int, error: BaseException | None = None) -> None:
        self.retries += 1
        if self.retries > max_result_retries:
            message = f'Exceeded maximum retries ({max_result_retries}) for result validation'
            if error:
                if isinstance(error, exceptions.UnexpectedModelBehavior) and error.__cause__ is not None:
                    error = error.__cause__
                raise exceptions.UnexpectedModelBehavior(message) from error
            else:
                raise exceptions.UnexpectedModelBehavior(message)


@dataclasses.dataclass
class GraphAgentDeps(Generic[DepsT, OutputDataT]):
    """Dependencies/config passed to the agent graph."""

    user_deps: DepsT

    prompt: str | Sequence[_messages.UserContent] | None
    new_message_index: int

    model: models.Model
    model_settings: ModelSettings | None
    usage_limits: _usage.UsageLimits
    max_result_retries: int
    end_strategy: EndStrategy
    get_instructions: Callable[[RunContext[DepsT]], Awaitable[str | None]]

    output_schema: _output.OutputSchema[OutputDataT]
    output_validators: list[_output.OutputValidator[DepsT, OutputDataT]]

    history_processors: Sequence[HistoryProcessor[DepsT]]

    toolset: RunToolset[DepsT]

    tracer: Tracer
    instrumentation_settings: InstrumentationSettings | None = None


class AgentNode(BaseNode[GraphAgentState, GraphAgentDeps[DepsT, Any], result.FinalResult[NodeRunEndT]]):
    """The base class for all agent nodes.

    Using subclass of `BaseNode` for all nodes reduces the amount of boilerplate of generics everywhere
    """


def is_agent_node(
    node: BaseNode[GraphAgentState, GraphAgentDeps[T, Any], result.FinalResult[S]] | End[result.FinalResult[S]],
) -> TypeGuard[AgentNode[T, S]]:
    """Check if the provided node is an instance of `AgentNode`.

    Usage:

        if is_agent_node(node):
            # `node` is an AgentNode
            ...

    This method preserves the generic parameters on the narrowed type, unlike `isinstance(node, AgentNode)`.
    """
    return isinstance(node, AgentNode)


@dataclasses.dataclass
class UserPromptNode(AgentNode[DepsT, NodeRunEndT]):
    """The node that handles the user prompt and instructions."""

    user_prompt: str | Sequence[_messages.UserContent] | None

    instructions: str | None
    instructions_functions: list[_system_prompt.SystemPromptRunner[DepsT]]

    system_prompts: tuple[str, ...]
    system_prompt_functions: list[_system_prompt.SystemPromptRunner[DepsT]]
    system_prompt_dynamic_functions: dict[str, _system_prompt.SystemPromptRunner[DepsT]]

    async def run(
        self, ctx: GraphRunContext[GraphAgentState, GraphAgentDeps[DepsT, NodeRunEndT]]
    ) -> ModelRequestNode[DepsT, NodeRunEndT]:
        return ModelRequestNode[DepsT, NodeRunEndT](request=await self._get_first_message(ctx))

    async def _get_first_message(
        self, ctx: GraphRunContext[GraphAgentState, GraphAgentDeps[DepsT, NodeRunEndT]]
    ) -> _messages.ModelRequest:
        run_context = build_run_context(ctx)
        history, next_message = await self._prepare_messages(
            self.user_prompt, ctx.state.message_history, ctx.deps.get_instructions, run_context
        )
        ctx.state.message_history = history
        run_context.messages = history

        return next_message

    async def _prepare_messages(
        self,
        user_prompt: str | Sequence[_messages.UserContent] | None,
        message_history: list[_messages.ModelMessage] | None,
        get_instructions: Callable[[RunContext[DepsT]], Awaitable[str | None]],
        run_context: RunContext[DepsT],
    ) -> tuple[list[_messages.ModelMessage], _messages.ModelRequest]:
        try:
            ctx_messages = get_captured_run_messages()
        except LookupError:
            messages: list[_messages.ModelMessage] = []
        else:
            if ctx_messages.used:
                messages = []
            else:
                messages = ctx_messages.messages
                ctx_messages.used = True

        parts: list[_messages.ModelRequestPart] = []
        instructions = await get_instructions(run_context)
        if message_history:
            # Shallow copy messages
            messages.extend(message_history)
            # Reevaluate any dynamic system prompt parts
            await self._reevaluate_dynamic_prompts(messages, run_context)
        else:
            parts.extend(await self._sys_parts(run_context))

        if user_prompt is not None:
            parts.append(_messages.UserPromptPart(user_prompt))
        elif (
            len(parts) == 0
            and message_history
            and (last_message := message_history[-1])
            and isinstance(last_message, _messages.ModelRequest)
        ):
            # Drop last message that came from history and reuse its parts
            messages.pop()
            parts.extend(last_message.parts)

        return messages, _messages.ModelRequest(parts, instructions=instructions)

    async def _reevaluate_dynamic_prompts(
        self, messages: list[_messages.ModelMessage], run_context: RunContext[DepsT]
    ) -> None:
        """Reevaluate any `SystemPromptPart` with dynamic_ref in the provided messages by running the associated runner function."""
        # Only proceed if there's at least one dynamic runner.
        if self.system_prompt_dynamic_functions:
            for msg in messages:
                if isinstance(msg, _messages.ModelRequest):
                    for i, part in enumerate(msg.parts):
                        if isinstance(part, _messages.SystemPromptPart) and part.dynamic_ref:
                            # Look up the runner by its ref
                            if runner := self.system_prompt_dynamic_functions.get(  # pragma: lax no cover
                                part.dynamic_ref
                            ):
                                updated_part_content = await runner.run(run_context)
                                msg.parts[i] = _messages.SystemPromptPart(
                                    updated_part_content, dynamic_ref=part.dynamic_ref
                                )

    async def _sys_parts(self, run_context: RunContext[DepsT]) -> list[_messages.ModelRequestPart]:
        """Build the initial messages for the conversation."""
        messages: list[_messages.ModelRequestPart] = [_messages.SystemPromptPart(p) for p in self.system_prompts]
        for sys_prompt_runner in self.system_prompt_functions:
            prompt = await sys_prompt_runner.run(run_context)
            if sys_prompt_runner.dynamic:
                messages.append(_messages.SystemPromptPart(prompt, dynamic_ref=sys_prompt_runner.function.__qualname__))
            else:
                messages.append(_messages.SystemPromptPart(prompt))
        return messages


async def _prepare_request_parameters(
    ctx: GraphRunContext[GraphAgentState, GraphAgentDeps[DepsT, NodeRunEndT]],
) -> models.ModelRequestParameters:
    """Build tools and create an agent model."""
    run_context = build_run_context(ctx)
    ctx.deps.toolset = await ctx.deps.toolset.prepare_for_run(run_context)

    output_schema = ctx.deps.output_schema
    output_object = None
    if isinstance(output_schema, _output.NativeOutputSchema):
        output_object = output_schema.object_def

    # ToolOrTextOutputSchema, NativeOutputSchema, and PromptedOutputSchema all inherit from TextOutputSchema
    allow_text_output = isinstance(output_schema, _output.TextOutputSchema)

    function_tools: list[ToolDefinition] = []
    output_tools: list[ToolDefinition] = []
    for tool_def in ctx.deps.toolset.tool_defs:
        if tool_def.kind == 'output':
            output_tools.append(tool_def)
        else:
            function_tools.append(tool_def)

    return models.ModelRequestParameters(
        function_tools=function_tools,
        output_mode=output_schema.mode,
        output_tools=output_tools,
        output_object=output_object,
        allow_text_output=allow_text_output,
    )


@dataclasses.dataclass
class ModelRequestNode(AgentNode[DepsT, NodeRunEndT]):
    """The node that makes a request to the model using the last message in state.message_history."""

    request: _messages.ModelRequest

    _result: CallToolsNode[DepsT, NodeRunEndT] | None = field(default=None, repr=False)
    _did_stream: bool = field(default=False, repr=False)

    async def run(
        self, ctx: GraphRunContext[GraphAgentState, GraphAgentDeps[DepsT, NodeRunEndT]]
    ) -> CallToolsNode[DepsT, NodeRunEndT]:
        if self._result is not None:
            return self._result

        if self._did_stream:
            # `self._result` gets set when exiting the `stream` contextmanager, so hitting this
            # means that the stream was started but not finished before `run()` was called
            raise exceptions.AgentRunError('You must finish streaming before calling run()')  # pragma: no cover

        return await self._make_request(ctx)

    @asynccontextmanager
    async def stream(
        self,
        ctx: GraphRunContext[GraphAgentState, GraphAgentDeps[DepsT, T]],
    ) -> AsyncIterator[result.AgentStream[DepsT, T]]:
        async with self._stream(ctx) as streamed_response:
            agent_stream = result.AgentStream[DepsT, T](
                streamed_response,
                ctx.deps.output_schema,
                ctx.deps.output_validators,
                build_run_context(ctx),
                ctx.deps.usage_limits,
                ctx.deps.toolset,
            )
            yield agent_stream
            # In case the user didn't manually consume the full stream, ensure it is fully consumed here,
            # otherwise usage won't be properly counted:
            async for _ in agent_stream:
                pass

    @asynccontextmanager
    async def _stream(
        self,
        ctx: GraphRunContext[GraphAgentState, GraphAgentDeps[DepsT, T]],
    ) -> AsyncIterator[models.StreamedResponse]:
        assert not self._did_stream, 'stream() should only be called once per node'

        model_settings, model_request_parameters = await self._prepare_request(ctx)
        model_request_parameters = ctx.deps.model.customize_request_parameters(model_request_parameters)
        message_history = await _process_message_history(
            ctx.state.message_history, ctx.deps.history_processors, build_run_context(ctx)
        )
        async with ctx.deps.model.request_stream(
            message_history, model_settings, model_request_parameters
        ) as streamed_response:
            self._did_stream = True
            ctx.state.usage.requests += 1
            yield streamed_response
            # In case the user didn't manually consume the full stream, ensure it is fully consumed here,
            # otherwise usage won't be properly counted:
            async for _ in streamed_response:
                pass
        model_response = streamed_response.get()

        self._finish_handling(ctx, model_response)
        assert self._result is not None  # this should be set by the previous line

    async def _make_request(
        self, ctx: GraphRunContext[GraphAgentState, GraphAgentDeps[DepsT, NodeRunEndT]]
    ) -> CallToolsNode[DepsT, NodeRunEndT]:
        if self._result is not None:
            return self._result  # pragma: no cover

        model_settings, model_request_parameters = await self._prepare_request(ctx)
        model_request_parameters = ctx.deps.model.customize_request_parameters(model_request_parameters)
        message_history = await _process_message_history(
            ctx.state.message_history, ctx.deps.history_processors, build_run_context(ctx)
        )
        model_response = await ctx.deps.model.request(message_history, model_settings, model_request_parameters)
        ctx.state.usage.incr(_usage.Usage())

        return self._finish_handling(ctx, model_response)

    async def _prepare_request(
        self, ctx: GraphRunContext[GraphAgentState, GraphAgentDeps[DepsT, NodeRunEndT]]
    ) -> tuple[ModelSettings | None, models.ModelRequestParameters]:
        ctx.state.message_history.append(self.request)

        # Check usage
        if ctx.deps.usage_limits:  # pragma: no branch
            ctx.deps.usage_limits.check_before_request(ctx.state.usage)

        # Increment run_step
        ctx.state.run_step += 1

        model_settings = merge_model_settings(ctx.deps.model_settings, None)
        model_request_parameters = await _prepare_request_parameters(ctx)
        return model_settings, model_request_parameters

    def _finish_handling(
        self,
        ctx: GraphRunContext[GraphAgentState, GraphAgentDeps[DepsT, NodeRunEndT]],
        response: _messages.ModelResponse,
    ) -> CallToolsNode[DepsT, NodeRunEndT]:
        # Update usage
        ctx.state.usage.incr(response.usage)
        if ctx.deps.usage_limits:  # pragma: no branch
            ctx.deps.usage_limits.check_tokens(ctx.state.usage)

        # Append the model response to state.message_history
        ctx.state.message_history.append(response)

        # Set the `_result` attribute since we can't use `return` in an async iterator
        self._result = CallToolsNode(response)

        return self._result


@dataclasses.dataclass
class CallToolsNode(AgentNode[DepsT, NodeRunEndT]):
    """The node that processes a model response, and decides whether to end the run or make a new request."""

    model_response: _messages.ModelResponse

    _events_iterator: AsyncIterator[_messages.HandleResponseEvent] | None = field(default=None, repr=False)
    _next_node: ModelRequestNode[DepsT, NodeRunEndT] | End[result.FinalResult[NodeRunEndT]] | None = field(
        default=None, repr=False
    )

    async def run(
        self, ctx: GraphRunContext[GraphAgentState, GraphAgentDeps[DepsT, NodeRunEndT]]
    ) -> Union[ModelRequestNode[DepsT, NodeRunEndT], End[result.FinalResult[NodeRunEndT]]]:  # noqa UP007
        async with self.stream(ctx):
            pass
        assert self._next_node is not None, 'the stream should set `self._next_node` before it ends'
        return self._next_node

    @asynccontextmanager
    async def stream(
        self, ctx: GraphRunContext[GraphAgentState, GraphAgentDeps[DepsT, NodeRunEndT]]
    ) -> AsyncIterator[AsyncIterator[_messages.HandleResponseEvent]]:
        """Process the model response and yield events for the start and end of each function tool call."""
        stream = self._run_stream(ctx)
        yield stream

        # Run the stream to completion if it was not finished:
        async for _event in stream:
            pass

    async def _run_stream(  # noqa: C901
        self, ctx: GraphRunContext[GraphAgentState, GraphAgentDeps[DepsT, NodeRunEndT]]
    ) -> AsyncIterator[_messages.HandleResponseEvent]:
        if self._events_iterator is None:
            # Ensure that the stream is only run once

            async def _run_stream() -> AsyncIterator[_messages.HandleResponseEvent]:
                texts: list[str] = []
                tool_calls: list[_messages.ToolCallPart] = []
                for part in self.model_response.parts:
                    if isinstance(part, _messages.TextPart):
                        # ignore empty content for text parts, see #437
                        if part.content:
                            texts.append(part.content)
                    elif isinstance(part, _messages.ToolCallPart):
                        tool_calls.append(part)
                    elif isinstance(part, _messages.ThinkingPart):
                        # We don't need to do anything with thinking parts in this tool-calling node.
                        # We need to handle text parts in case there are no tool calls and/or the desired output comes
                        # from the text, but thinking parts should not directly influence the execution of tools or
                        # determination of the next node of graph execution here.
                        pass
                    else:
                        assert_never(part)

                # At the moment, we prioritize at least executing tool calls if they are present.
                # In the future, we'd consider making this configurable at the agent or run level.
                # This accounts for cases like anthropic returns that might contain a text response
                # and a tool call response, where the text response just indicates the tool call will happen.
                if tool_calls:
                    async for event in self._handle_tool_calls(ctx, tool_calls):
                        yield event
                elif texts:
                    # No events are emitted during the handling of text responses, so we don't need to yield anything
                    self._next_node = await self._handle_text_response(ctx, texts)
                else:
                    # we've got an empty response, this sometimes happens with anthropic (and perhaps other models)
                    # when the model has already returned text along side tool calls
                    # in this scenario, if text responses are allowed, we return text from the most recent model
                    # response, if any
                    if isinstance(ctx.deps.output_schema, _output.TextOutputSchema):
                        for message in reversed(ctx.state.message_history):
                            if isinstance(message, _messages.ModelResponse):
                                last_texts = [p.content for p in message.parts if isinstance(p, _messages.TextPart)]
                                if last_texts:
                                    self._next_node = await self._handle_text_response(ctx, last_texts)
                                    return

                    raise exceptions.UnexpectedModelBehavior('Received empty model response')

            self._events_iterator = _run_stream()

        async for event in self._events_iterator:
            yield event

    async def _handle_tool_calls(
        self,
        ctx: GraphRunContext[GraphAgentState, GraphAgentDeps[DepsT, NodeRunEndT]],
        tool_calls: list[_messages.ToolCallPart],
    ) -> AsyncIterator[_messages.HandleResponseEvent]:
        run_context = build_run_context(ctx)

        parts: list[_messages.ModelRequestPart] = []
        final_result_holder: list[result.FinalResult[NodeRunEndT]] = []

        async for event in process_function_tools(ctx.deps.toolset, tool_calls, None, ctx, parts, final_result_holder):
            yield event

        if final_result_holder:
            final_result = final_result_holder[0]
            self._next_node = self._handle_final_result(ctx, final_result, parts)
        elif deferred_tool_calls := ctx.deps.toolset.get_deferred_tool_calls(tool_calls):
            if not ctx.deps.output_schema.deferred_tool_calls:
                raise exceptions.UserError(
                    'There are deferred tool calls but DeferredToolCalls is not among output types.'
                )
            final_result = result.FinalResult(cast(NodeRunEndT, deferred_tool_calls), None, None)
            self._next_node = self._handle_final_result(ctx, final_result, parts)
        else:
            instructions = await ctx.deps.get_instructions(run_context)
            self._next_node = ModelRequestNode[DepsT, NodeRunEndT](
                _messages.ModelRequest(parts=parts, instructions=instructions)
            )

    def _handle_final_result(
        self,
        ctx: GraphRunContext[GraphAgentState, GraphAgentDeps[DepsT, NodeRunEndT]],
        final_result: result.FinalResult[NodeRunEndT],
        tool_responses: list[_messages.ModelRequestPart],
    ) -> End[result.FinalResult[NodeRunEndT]]:
        messages = ctx.state.message_history

        # For backwards compatibility, append a new ModelRequest using the tool returns and retries
        if tool_responses:
            messages.append(_messages.ModelRequest(parts=tool_responses))

        return End(final_result)

    async def _handle_text_response(
        self,
        ctx: GraphRunContext[GraphAgentState, GraphAgentDeps[DepsT, NodeRunEndT]],
        texts: list[str],
    ) -> ModelRequestNode[DepsT, NodeRunEndT] | End[result.FinalResult[NodeRunEndT]]:
        output_schema = ctx.deps.output_schema

        text = '\n\n'.join(texts)
        try:
            if isinstance(output_schema, _output.TextOutputSchema):
                run_context = build_run_context(ctx)
                result_data = await output_schema.process(text, run_context)
            else:
                m = _messages.RetryPromptPart(
                    content='Plain text responses are not permitted, please include your response in a tool call',
                )
                raise _output.ToolRetryError(m)

            result_data = await _validate_output(result_data, ctx, None)
        except _output.ToolRetryError as e:
            ctx.state.increment_retries(ctx.deps.max_result_retries, e)
            return ModelRequestNode[DepsT, NodeRunEndT](_messages.ModelRequest(parts=[e.tool_retry]))
        else:
            return self._handle_final_result(ctx, result.FinalResult(result_data, None, None), [])


def build_run_context(ctx: GraphRunContext[GraphAgentState, GraphAgentDeps[DepsT, Any]]) -> RunContext[DepsT]:
    """Build a `RunContext` object from the current agent graph run context."""
    return RunContext[DepsT](
        deps=ctx.deps.user_deps,
        model=ctx.deps.model,
        usage=ctx.state.usage,
        prompt=ctx.deps.prompt,
        messages=ctx.state.message_history,
        run_step=ctx.state.run_step,
    )


def multi_modal_content_identifier(identifier: str | bytes) -> str:
    """Generate stable identifier for multi-modal content to help LLM in finding a specific file in tool call responses."""
    if isinstance(identifier, str):
        identifier = identifier.encode('utf-8')
    return hashlib.sha1(identifier).hexdigest()[:6]


async def process_function_tools(  # noqa: C901
    toolset: AbstractToolset[DepsT],
    tool_calls: list[_messages.ToolCallPart],
    final_result: result.FinalResult[NodeRunEndT] | None,
    ctx: GraphRunContext[GraphAgentState, GraphAgentDeps[DepsT, NodeRunEndT]],
    parts: list[_messages.ModelRequestPart],
    final_result_holder: list[result.FinalResult[NodeRunEndT]] = [],
) -> AsyncIterator[_messages.HandleResponseEvent]:
    """Process function (i.e., non-result) tool calls in parallel.

    Also add stub return parts for any other tools that need it.

    Because async iterators can't have return values, we use `parts` as an output argument.
    """
    run_context = build_run_context(ctx)

    tool_calls_by_kind: dict[ToolKind | Literal['unknown'], list[_messages.ToolCallPart]] = defaultdict(list)
    for call in tool_calls:
        tool_def = toolset.get_tool_def(call.tool_name)
        kind = tool_def.kind if tool_def else 'unknown'
        tool_calls_by_kind[kind].append(call)

    # first, look for the output tool call
    for call in tool_calls_by_kind['output']:
        if final_result:
            if final_result.tool_call_id == call.tool_call_id:
                part = _messages.ToolReturnPart(
                    tool_name=call.tool_name,
                    content='Final result processed.',
                    tool_call_id=call.tool_call_id,
                )
            else:
                yield _messages.FunctionToolCallEvent(call)
                part = _messages.ToolReturnPart(
                    tool_name=call.tool_name,
                    content='Output tool not used - a final result was already processed.',
                    tool_call_id=call.tool_call_id,
                )
                yield _messages.FunctionToolResultEvent(part, tool_call_id=call.tool_call_id)

            parts.append(part)
        else:
            try:
                result_data = await _call_tool(toolset, call, run_context)
            except exceptions.UnexpectedModelBehavior as e:
                ctx.state.increment_retries(ctx.deps.max_result_retries, e)
                raise e
            except _output.ToolRetryError as e:
                ctx.state.increment_retries(ctx.deps.max_result_retries, e)
                yield _messages.FunctionToolCallEvent(call)
                parts.append(e.tool_retry)
                yield _messages.FunctionToolResultEvent(e.tool_retry, tool_call_id=call.tool_call_id)
            else:
                part = _messages.ToolReturnPart(
                    tool_name=call.tool_name,
                    content='Final result processed.',
                    tool_call_id=call.tool_call_id,
                )
                parts.append(part)
                final_result = result.FinalResult(result_data, call.tool_name, call.tool_call_id)

    calls_to_run: list[_messages.ToolCallPart] = []
    # Then build the other request parts based on end strategy
    if final_result and ctx.deps.end_strategy == 'early':
        for call in tool_calls_by_kind['function']:
            parts.append(
                _messages.ToolReturnPart(
                    tool_name=call.tool_name,
                    content='Tool not executed - a final result was already processed.',
                    tool_call_id=call.tool_call_id,
                )
            )
    else:
        calls_to_run.extend(tool_calls_by_kind['function'])

    if tool_calls_by_kind['unknown']:
        ctx.state.increment_retries(ctx.deps.max_result_retries)
        calls_to_run.extend(tool_calls_by_kind['unknown'])

    for call in calls_to_run:
        yield _messages.FunctionToolCallEvent(call)

    user_parts: list[_messages.UserPromptPart] = []

    if calls_to_run:
        include_content = (
            ctx.deps.instrumentation_settings is not None and ctx.deps.instrumentation_settings.include_content
        )

<<<<<<< HEAD
        # Run all tool tasks in parallel
        results_by_index: dict[int, _messages.ModelRequestPart] = {}
        with ctx.deps.tracer.start_as_current_span(
            'running tools',
            attributes={
                'tools': [call.tool_name for call in calls_to_run],
                'logfire.msg': f'running {len(calls_to_run)} tool{"" if len(calls_to_run) == 1 else "s"}',
            },
        ):
            tasks = [
                asyncio.create_task(
                    _call_function_tool(toolset, call, run_context, ctx.deps.tracer, include_content),
                    name=call.tool_name,
                )
                for call in calls_to_run
            ]

            pending = tasks
            while pending:
                done, pending = await asyncio.wait(pending, return_when=asyncio.FIRST_COMPLETED)
                for task in done:
                    index = tasks.index(task)
                    tool_result = task.result()
                    yield _messages.FunctionToolResultEvent(tool_result, tool_call_id=tool_result.tool_call_id)

                    if isinstance(tool_result, _messages.RetryPromptPart):
                        results_by_index[index] = tool_result
                    elif isinstance(tool_result, _messages.ToolReturnPart):

                        def process_content(content: Any) -> Any:
                            if isinstance(content, _messages.MultiModalContentTypes):
                                if isinstance(content, _messages.BinaryContent):
                                    identifier = multi_modal_content_identifier(content.data)
                                else:
                                    identifier = multi_modal_content_identifier(content.url)

                                user_parts.append(
                                    _messages.UserPromptPart(
                                        content=[f'This is file {identifier}:', content],
                                        timestamp=tool_result.timestamp,
                                        part_kind='user-prompt',
                                    )
                                )
                                return f'See file {identifier}'
=======
    # Run all tool tasks in parallel
    results_by_index: dict[int, _messages.ModelRequestPart] = {}
    with ctx.deps.tracer.start_as_current_span(
        'running tools',
        attributes={
            'tools': [call.tool_name for _, call in calls_to_run],
            'logfire.msg': f'running {len(calls_to_run)} tool{"" if len(calls_to_run) == 1 else "s"}',
        },
    ):
        tasks = [
            asyncio.create_task(tool.run(call, run_context, ctx.deps.tracer, include_content), name=call.tool_name)
            for tool, call in calls_to_run
        ]

        pending = tasks
        while pending:
            done, pending = await asyncio.wait(pending, return_when=asyncio.FIRST_COMPLETED)
            for task in done:
                index = tasks.index(task)
                result = task.result()
                yield _messages.FunctionToolResultEvent(result, tool_call_id=call_index_to_event_id[index])

                if isinstance(result, _messages.RetryPromptPart):
                    results_by_index[index] = result
                elif isinstance(result, _messages.ToolReturnPart):
                    if isinstance(result.content, _messages.ToolReturn):
                        tool_return = result.content
                        if (
                            isinstance(tool_return.return_value, _messages.MultiModalContentTypes)
                            or isinstance(tool_return.return_value, list)
                            and any(
                                isinstance(content, _messages.MultiModalContentTypes)
                                for content in tool_return.return_value  # type: ignore
                            )
                        ):
                            raise exceptions.UserError(
                                f"{result.tool_name}'s `return_value` contains invalid nested MultiModalContentTypes objects. "
                                f'Please use `content` instead.'
                            )
                        result.content = tool_return.return_value  # type: ignore
                        result.metadata = tool_return.metadata
                        if tool_return.content:
                            user_parts.append(
                                _messages.UserPromptPart(
                                    content=list(tool_return.content),
                                    timestamp=result.timestamp,
                                    part_kind='user-prompt',
                                )
                            )
                    contents: list[Any]
                    single_content: bool
                    if isinstance(result.content, list):
                        contents = result.content  # type: ignore
                        single_content = False
                    else:
                        contents = [result.content]
                        single_content = True

                    processed_contents: list[Any] = []
                    for content in contents:
                        if isinstance(content, _messages.ToolReturn):
                            raise exceptions.UserError(
                                f"{result.tool_name}'s return contains invalid nested ToolReturn objects. "
                                f'ToolReturn should be used directly.'
                            )
                        elif isinstance(content, _messages.MultiModalContentTypes):
                            # Handle direct multimodal content
                            if isinstance(content, _messages.BinaryContent):
                                identifier = multi_modal_content_identifier(content.data)
>>>>>>> 81bd32b8
                            else:
                                return content

                        if isinstance(tool_result.content, list):
                            contents = cast(list[Any], tool_result.content)  # type: ignore
                            tool_result.content = [process_content(content) for content in contents]
                        else:
<<<<<<< HEAD
                            tool_result.content = process_content(tool_result.content)
=======
                            # Handle regular content
                            processed_contents.append(content)
>>>>>>> 81bd32b8

                        results_by_index[index] = tool_result
                    else:
                        assert_never(tool_result)

        # We append the results at the end, rather than as they are received, to retain a consistent ordering
        # This is mostly just to simplify testing
        for k in sorted(results_by_index):
            parts.append(results_by_index[k])

    for call in tool_calls_by_kind['deferred']:
        if final_result:
            parts.append(
                _messages.ToolReturnPart(
                    tool_name=call.tool_name,
                    content='Tool not executed - a final result was already processed.',
                    tool_call_id=call.tool_call_id,
                )
            )
        else:
            yield _messages.FunctionToolCallEvent(call)

    parts.extend(user_parts)

    if final_result:
        # TODO: Use some better "box" object
        final_result_holder.append(final_result)


async def _call_function_tool(
    toolset: AbstractToolset[DepsT],
    tool_call: _messages.ToolCallPart,
    run_context: RunContext[DepsT],
    tracer: Tracer,
    include_content: bool = False,
) -> _messages.ToolReturnPart | _messages.RetryPromptPart:
    """Run the tool function asynchronously.

    See <https://opentelemetry.io/docs/specs/semconv/gen-ai/gen-ai-spans/#execute-tool-span>.
    """
    span_attributes = {
        'gen_ai.tool.name': tool_call.tool_name,
        # NOTE: this means `gen_ai.tool.call.id` will be included even if it was generated by pydantic-ai
        'gen_ai.tool.call.id': tool_call.tool_call_id,
        **({'tool_arguments': tool_call.args_as_json_str()} if include_content else {}),
        'logfire.msg': f'running tool: {tool_call.tool_name}',
        # add the JSON schema so these attributes are formatted nicely in Logfire
        'logfire.json_schema': json.dumps(
            {
                'type': 'object',
                'properties': {
                    **({'tool_arguments': {'type': 'object'}} if include_content else {}),
                    'gen_ai.tool.name': {},
                    'gen_ai.tool.call.id': {},
                },
            }
        ),
    }

    with tracer.start_as_current_span('running tool', attributes=span_attributes):
        try:
            response_content = await _call_tool(toolset, tool_call, run_context)
        except _output.ToolRetryError as e:
            return e.tool_retry
        else:
            return _messages.ToolReturnPart(
                tool_name=tool_call.tool_name,
                content=response_content,
                tool_call_id=tool_call.tool_call_id,
            )


async def _call_tool(
    toolset: AbstractToolset[DepsT], tool_call: _messages.ToolCallPart, run_context: RunContext[DepsT]
) -> Any:
    run_context = dataclasses.replace(run_context, tool_call_id=tool_call.tool_call_id)
    args_dict = toolset.validate_tool_args(run_context, tool_call.tool_name, tool_call.args)
    return await toolset.call_tool(run_context, tool_call.tool_name, args_dict)


async def _validate_output(
    result_data: T,
    ctx: GraphRunContext[GraphAgentState, GraphAgentDeps[DepsT, T]],
    tool_call: _messages.ToolCallPart | None,
) -> T:
    for validator in ctx.deps.output_validators:
        run_context = build_run_context(ctx)
        result_data = await validator.validate(result_data, tool_call, run_context)
    return result_data


@dataclasses.dataclass
class _RunMessages:
    messages: list[_messages.ModelMessage]
    used: bool = False


_messages_ctx_var: ContextVar[_RunMessages] = ContextVar('var')


@contextmanager
def capture_run_messages() -> Iterator[list[_messages.ModelMessage]]:
    """Context manager to access the messages used in a [`run`][pydantic_ai.Agent.run], [`run_sync`][pydantic_ai.Agent.run_sync], or [`run_stream`][pydantic_ai.Agent.run_stream] call.

    Useful when a run may raise an exception, see [model errors](../agents.md#model-errors) for more information.

    Examples:
    ```python
    from pydantic_ai import Agent, capture_run_messages

    agent = Agent('test')

    with capture_run_messages() as messages:
        try:
            result = agent.run_sync('foobar')
        except Exception:
            print(messages)
            raise
    ```

    !!! note
        If you call `run`, `run_sync`, or `run_stream` more than once within a single `capture_run_messages` context,
        `messages` will represent the messages exchanged during the first call only.
    """
    try:
        yield _messages_ctx_var.get().messages
    except LookupError:
        messages: list[_messages.ModelMessage] = []
        token = _messages_ctx_var.set(_RunMessages(messages))
        try:
            yield messages
        finally:
            _messages_ctx_var.reset(token)


def get_captured_run_messages() -> _RunMessages:
    return _messages_ctx_var.get()


def build_agent_graph(
    name: str | None,
    deps_type: type[DepsT],
    output_type: OutputSpec[OutputT],
) -> Graph[GraphAgentState, GraphAgentDeps[DepsT, result.FinalResult[OutputT]], result.FinalResult[OutputT]]:
    """Build the execution [Graph][pydantic_graph.Graph] for a given agent."""
    nodes = (
        UserPromptNode[DepsT],
        ModelRequestNode[DepsT],
        CallToolsNode[DepsT],
    )
    graph = Graph[GraphAgentState, GraphAgentDeps[DepsT, Any], result.FinalResult[OutputT]](
        nodes=nodes,
        name=name or 'Agent',
        state_type=GraphAgentState,
        run_end_type=result.FinalResult[OutputT],
        auto_instrument=False,
    )
    return graph


async def _process_message_history(
    messages: list[_messages.ModelMessage],
    processors: Sequence[HistoryProcessor[DepsT]],
    run_context: RunContext[DepsT],
) -> list[_messages.ModelMessage]:
    """Process message history through a sequence of processors."""
    for processor in processors:
        takes_ctx = is_takes_ctx(processor)

        if is_async_callable(processor):
            if takes_ctx:
                messages = await processor(run_context, messages)
            else:
                async_processor = cast(_HistoryProcessorAsync, processor)
                messages = await async_processor(messages)
        else:
            if takes_ctx:
                sync_processor_with_ctx = cast(_HistoryProcessorSyncWithCtx[DepsT], processor)
                messages = await run_in_executor(sync_processor_with_ctx, run_context, messages)
            else:
                sync_processor = cast(_HistoryProcessorSync, processor)
                messages = await run_in_executor(sync_processor, messages)
    return messages<|MERGE_RESOLUTION|>--- conflicted
+++ resolved
@@ -659,7 +659,6 @@
             ctx.deps.instrumentation_settings is not None and ctx.deps.instrumentation_settings.include_content
         )
 
-<<<<<<< HEAD
         # Run all tool tasks in parallel
         results_by_index: dict[int, _messages.ModelRequestPart] = {}
         with ctx.deps.tracer.start_as_current_span(
@@ -688,9 +687,38 @@
                     if isinstance(tool_result, _messages.RetryPromptPart):
                         results_by_index[index] = tool_result
                     elif isinstance(tool_result, _messages.ToolReturnPart):
+                        if isinstance(tool_result.content, _messages.ToolReturn):
+                            tool_return = tool_result.content
+                            if (
+                                isinstance(tool_return.return_value, _messages.MultiModalContentTypes)
+                                or isinstance(tool_return.return_value, list)
+                                and any(
+                                    isinstance(content, _messages.MultiModalContentTypes)
+                                    for content in tool_return.return_value  # type: ignore
+                                )
+                            ):
+                                raise exceptions.UserError(
+                                    f"{tool_result.tool_name}'s `return_value` contains invalid nested MultiModalContentTypes objects. "
+                                    f'Please use `content` instead.'
+                                )
+                            tool_result.content = tool_return.return_value  # type: ignore
+                            tool_result.metadata = tool_return.metadata
+                            if tool_return.content:
+                                user_parts.append(
+                                    _messages.UserPromptPart(
+                                        content=list(tool_return.content),
+                                        timestamp=tool_result.timestamp,
+                                        part_kind='user-prompt',
+                                    )
+                                )
 
                         def process_content(content: Any) -> Any:
-                            if isinstance(content, _messages.MultiModalContentTypes):
+                            if isinstance(content, _messages.ToolReturn):
+                                raise exceptions.UserError(
+                                    f"{tool_result.tool_name}'s return contains invalid nested ToolReturn objects. "
+                                    f'ToolReturn should be used directly.'
+                                )
+                            elif isinstance(content, _messages.MultiModalContentTypes):
                                 if isinstance(content, _messages.BinaryContent):
                                     identifier = multi_modal_content_identifier(content.data)
                                 else:
@@ -704,77 +732,6 @@
                                     )
                                 )
                                 return f'See file {identifier}'
-=======
-    # Run all tool tasks in parallel
-    results_by_index: dict[int, _messages.ModelRequestPart] = {}
-    with ctx.deps.tracer.start_as_current_span(
-        'running tools',
-        attributes={
-            'tools': [call.tool_name for _, call in calls_to_run],
-            'logfire.msg': f'running {len(calls_to_run)} tool{"" if len(calls_to_run) == 1 else "s"}',
-        },
-    ):
-        tasks = [
-            asyncio.create_task(tool.run(call, run_context, ctx.deps.tracer, include_content), name=call.tool_name)
-            for tool, call in calls_to_run
-        ]
-
-        pending = tasks
-        while pending:
-            done, pending = await asyncio.wait(pending, return_when=asyncio.FIRST_COMPLETED)
-            for task in done:
-                index = tasks.index(task)
-                result = task.result()
-                yield _messages.FunctionToolResultEvent(result, tool_call_id=call_index_to_event_id[index])
-
-                if isinstance(result, _messages.RetryPromptPart):
-                    results_by_index[index] = result
-                elif isinstance(result, _messages.ToolReturnPart):
-                    if isinstance(result.content, _messages.ToolReturn):
-                        tool_return = result.content
-                        if (
-                            isinstance(tool_return.return_value, _messages.MultiModalContentTypes)
-                            or isinstance(tool_return.return_value, list)
-                            and any(
-                                isinstance(content, _messages.MultiModalContentTypes)
-                                for content in tool_return.return_value  # type: ignore
-                            )
-                        ):
-                            raise exceptions.UserError(
-                                f"{result.tool_name}'s `return_value` contains invalid nested MultiModalContentTypes objects. "
-                                f'Please use `content` instead.'
-                            )
-                        result.content = tool_return.return_value  # type: ignore
-                        result.metadata = tool_return.metadata
-                        if tool_return.content:
-                            user_parts.append(
-                                _messages.UserPromptPart(
-                                    content=list(tool_return.content),
-                                    timestamp=result.timestamp,
-                                    part_kind='user-prompt',
-                                )
-                            )
-                    contents: list[Any]
-                    single_content: bool
-                    if isinstance(result.content, list):
-                        contents = result.content  # type: ignore
-                        single_content = False
-                    else:
-                        contents = [result.content]
-                        single_content = True
-
-                    processed_contents: list[Any] = []
-                    for content in contents:
-                        if isinstance(content, _messages.ToolReturn):
-                            raise exceptions.UserError(
-                                f"{result.tool_name}'s return contains invalid nested ToolReturn objects. "
-                                f'ToolReturn should be used directly.'
-                            )
-                        elif isinstance(content, _messages.MultiModalContentTypes):
-                            # Handle direct multimodal content
-                            if isinstance(content, _messages.BinaryContent):
-                                identifier = multi_modal_content_identifier(content.data)
->>>>>>> 81bd32b8
                             else:
                                 return content
 
@@ -782,12 +739,7 @@
                             contents = cast(list[Any], tool_result.content)  # type: ignore
                             tool_result.content = [process_content(content) for content in contents]
                         else:
-<<<<<<< HEAD
                             tool_result.content = process_content(tool_result.content)
-=======
-                            # Handle regular content
-                            processed_contents.append(content)
->>>>>>> 81bd32b8
 
                         results_by_index[index] = tool_result
                     else:
