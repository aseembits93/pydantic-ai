--- conflicted
+++ resolved
@@ -22,11 +22,7 @@
 from pydantic_graph.nodes import End, NodeRunEndT
 
 from . import _output, _system_prompt, exceptions, messages as _messages, models, result, usage as _usage
-<<<<<<< HEAD
 from .output import DeferredToolCalls, OutputDataT, OutputSpec
-=======
-from .output import OutputDataT, OutputSpec
->>>>>>> 8039c20f
 from .settings import ModelSettings, merge_model_settings
 from .tools import RunContext, ToolDefinition, ToolKind
 
@@ -111,10 +107,7 @@
     get_instructions: Callable[[RunContext[DepsT]], Awaitable[str | None]]
 
     output_schema: _output.OutputSchema[OutputDataT]
-<<<<<<< HEAD
     output_toolset: RunToolset[DepsT]
-=======
->>>>>>> 8039c20f
     output_validators: list[_output.OutputValidator[DepsT, OutputDataT]]
 
     history_processors: Sequence[HistoryProcessor[DepsT]]
@@ -262,35 +255,17 @@
     CombinedToolset[DepsT]([output_toolset, toolset])
 
     output_schema = ctx.deps.output_schema
-<<<<<<< HEAD
     output_object = None
-    if isinstance(output_schema, _output.ModelStructuredOutputSchema):
+    if isinstance(output_schema, _output.NativeOutputSchema):
         output_object = output_schema.object_def
 
-    # ToolOrTextOutputSchema, ModelStructuredOutputSchema, and PromptedStructuredOutputSchema all inherit from TextOutputSchema
+    # ToolOrTextOutputSchema, NativeOutputSchema, and PromptedOutputSchema all inherit from TextOutputSchema
     allow_text_output = isinstance(output_schema, _output.TextOutputSchema)
 
     return models.ModelRequestParameters(
         function_tools=toolset.tool_defs,
         output_mode=output_schema.mode,
         output_tools=output_toolset.tool_defs,
-=======
-
-    output_tools = []
-    output_object = None
-    if isinstance(output_schema, _output.ToolOutputSchema):
-        output_tools = output_schema.tool_defs()
-    elif isinstance(output_schema, _output.NativeOutputSchema):
-        output_object = output_schema.object_def
-
-    # ToolOrTextOutputSchema, NativeOutputSchema, and PromptedOutputSchema all inherit from TextOutputSchema
-    allow_text_output = isinstance(output_schema, _output.TextOutputSchema)
-
-    return models.ModelRequestParameters(
-        function_tools=function_tool_defs,
-        output_mode=output_schema.mode,
-        output_tools=output_tools,
->>>>>>> 8039c20f
         output_object=output_object,
         allow_text_output=allow_text_output,
     )
@@ -511,7 +486,6 @@
         final_result: result.FinalResult[NodeRunEndT] | None = None
         parts: list[_messages.ModelRequestPart] = []
 
-<<<<<<< HEAD
         toolset = await CombinedToolset([ctx.deps.toolset, ctx.deps.output_toolset]).prepare_for_run(run_context)
 
         unknown_calls: list[_messages.ToolCallPart] = []
@@ -535,11 +509,6 @@
                 )
                 parts.append(part)
             else:
-=======
-        # first, look for the output tool call
-        if isinstance(output_schema, _output.ToolOutputSchema):
-            for call, output_tool in output_schema.find_tool(tool_calls):
->>>>>>> 8039c20f
                 try:
                     result_data = await _call_tool(toolset, call, run_context)
                 except _output.ToolRetryError as e:
@@ -693,81 +662,10 @@
     calls_to_run: list[_messages.ToolCallPart] = []
     call_index_to_event_id: dict[int, str] = {}
     for call in tool_calls:
-<<<<<<< HEAD
         event = _messages.FunctionToolCallEvent(call)
         yield event
         call_index_to_event_id[len(calls_to_run)] = event.call_id
         calls_to_run.append(call)
-=======
-        if (
-            call.tool_name == output_tool_name
-            and call.tool_call_id == output_tool_call_id
-            and not found_used_output_tool
-        ):
-            found_used_output_tool = True
-            output_parts.append(
-                _messages.ToolReturnPart(
-                    tool_name=call.tool_name,
-                    content='Final result processed.',
-                    tool_call_id=call.tool_call_id,
-                )
-            )
-        elif tool := ctx.deps.function_tools.get(call.tool_name):
-            if stub_function_tools:
-                output_parts.append(
-                    _messages.ToolReturnPart(
-                        tool_name=call.tool_name,
-                        content='Tool not executed - a final result was already processed.',
-                        tool_call_id=call.tool_call_id,
-                    )
-                )
-            else:
-                event = _messages.FunctionToolCallEvent(call)
-                yield event
-                call_index_to_event_id[len(calls_to_run)] = event.call_id
-                calls_to_run.append((tool, call))
-        elif mcp_tool := await _tool_from_mcp_server(call.tool_name, ctx):
-            if stub_function_tools:
-                # TODO(Marcelo): We should add coverage for this part of the code.
-                output_parts.append(  # pragma: no cover
-                    _messages.ToolReturnPart(
-                        tool_name=call.tool_name,
-                        content='Tool not executed - a final result was already processed.',
-                        tool_call_id=call.tool_call_id,
-                    )
-                )
-            else:
-                event = _messages.FunctionToolCallEvent(call)
-                yield event
-                call_index_to_event_id[len(calls_to_run)] = event.call_id
-                calls_to_run.append((mcp_tool, call))
-        elif call.tool_name in output_schema.tools:
-            # if tool_name is in output_schema, it means we found a output tool but an error occurred in
-            # validation, we don't add another part here
-            if output_tool_name is not None:
-                yield _messages.FunctionToolCallEvent(call)
-                if found_used_output_tool:
-                    content = 'Output tool not used - a final result was already processed.'
-                else:
-                    # TODO: Include information about the validation failure, and/or merge this with the ModelRetry part
-                    content = 'Output tool not used - result failed validation.'
-                part = _messages.ToolReturnPart(
-                    tool_name=call.tool_name,
-                    content=content,
-                    tool_call_id=call.tool_call_id,
-                )
-                yield _messages.FunctionToolResultEvent(part, tool_call_id=call.tool_call_id)
-                output_parts.append(part)
-        else:
-            yield _messages.FunctionToolCallEvent(call)
-
-            part = _unknown_tool(call.tool_name, call.tool_call_id, ctx)
-            yield _messages.FunctionToolResultEvent(part, tool_call_id=call.tool_call_id)
-            output_parts.append(part)
-
-    if not calls_to_run:
-        return
->>>>>>> 8039c20f
 
     user_parts: list[_messages.UserPromptPart] = []
 
@@ -898,32 +796,7 @@
             )
         raise _output.ToolRetryError(m)
 
-<<<<<<< HEAD
     return response_content
-=======
-def _unknown_tool(
-    tool_name: str,
-    tool_call_id: str,
-    ctx: GraphRunContext[GraphAgentState, GraphAgentDeps[DepsT, NodeRunEndT]],
-) -> _messages.RetryPromptPart:
-    ctx.state.increment_retries(ctx.deps.max_result_retries)
-    tool_names = list(ctx.deps.function_tools.keys())
-
-    output_schema = ctx.deps.output_schema
-    if isinstance(output_schema, _output.ToolOutputSchema):
-        tool_names.extend(output_schema.tool_names())
-
-    if tool_names:
-        msg = f'Available tools: {", ".join(tool_names)}'
-    else:
-        msg = 'No tools available.'
-
-    return _messages.RetryPromptPart(
-        tool_name=tool_name,
-        tool_call_id=tool_call_id,
-        content=f'Unknown tool name: {tool_name!r}. {msg}',
-    )
->>>>>>> 8039c20f
 
 
 async def _validate_output(
