--- conflicted
+++ resolved
@@ -586,11 +586,7 @@
     """
     run_context = build_run_context(ctx)
 
-<<<<<<< HEAD
     tool_calls_by_kind: dict[ToolKind | Literal['unknown'], list[_messages.ToolCallPart]] = defaultdict(list)
-=======
-    calls_to_run: list[tuple[Tool[DepsT], _messages.ToolCallPart]] = []
->>>>>>> 95f6ce33
     for call in tool_calls:
         tool_def = toolset.get_tool_def(call.tool_name)
         kind = tool_def.kind if tool_def else 'unknown'
@@ -606,44 +602,15 @@
                     tool_call_id=call.tool_call_id,
                 )
             else:
-<<<<<<< HEAD
-=======
-                event = _messages.FunctionToolCallEvent(call)
-                yield event
-                calls_to_run.append((tool, call))
-        elif mcp_tool := await _tool_from_mcp_server(call.tool_name, ctx):
-            if stub_function_tools:
-                # TODO(Marcelo): We should add coverage for this part of the code.
-                output_parts.append(  # pragma: no cover
-                    _messages.ToolReturnPart(
-                        tool_name=call.tool_name,
-                        content='Tool not executed - a final result was already processed.',
-                        tool_call_id=call.tool_call_id,
-                    )
-                )
-            else:
-                event = _messages.FunctionToolCallEvent(call)
-                yield event
-                calls_to_run.append((mcp_tool, call))
-        elif call.tool_name in output_schema.tools:
-            # if tool_name is in output_schema, it means we found a output tool but an error occurred in
-            # validation, we don't add another part here
-            if output_tool_name is not None:
->>>>>>> 95f6ce33
                 yield _messages.FunctionToolCallEvent(call)
                 part = _messages.ToolReturnPart(
                     tool_name=call.tool_name,
                     content='Output tool not used - a final result was already processed.',
                     tool_call_id=call.tool_call_id,
                 )
-<<<<<<< HEAD
-                yield _messages.FunctionToolResultEvent(part, tool_call_id=call.tool_call_id)
+                yield _messages.FunctionToolResultEvent(part)
 
             parts.append(part)
-=======
-                yield _messages.FunctionToolResultEvent(part)
-                output_parts.append(part)
->>>>>>> 95f6ce33
         else:
             try:
                 result_data = await _call_tool(toolset, call, run_context)
@@ -654,7 +621,7 @@
                 ctx.state.increment_retries(ctx.deps.max_result_retries, e)
                 yield _messages.FunctionToolCallEvent(call)
                 parts.append(e.tool_retry)
-                yield _messages.FunctionToolResultEvent(e.tool_retry, tool_call_id=call.tool_call_id)
+                yield _messages.FunctionToolResultEvent(e.tool_retry)
             else:
                 part = _messages.ToolReturnPart(
                     tool_name=call.tool_name,
@@ -678,15 +645,9 @@
     else:
         calls_to_run.extend(tool_calls_by_kind['function'])
 
-<<<<<<< HEAD
     if tool_calls_by_kind['unknown']:
         ctx.state.increment_retries(ctx.deps.max_result_retries)
         calls_to_run.extend(tool_calls_by_kind['unknown'])
-=======
-            part = _unknown_tool(call.tool_name, call.tool_call_id, ctx)
-            yield _messages.FunctionToolResultEvent(part)
-            output_parts.append(part)
->>>>>>> 95f6ce33
 
     for call in calls_to_run:
         yield _messages.FunctionToolCallEvent(call)
@@ -698,7 +659,6 @@
             ctx.deps.instrumentation_settings is not None and ctx.deps.instrumentation_settings.include_content
         )
 
-<<<<<<< HEAD
         # Run all tool tasks in parallel
         results_by_index: dict[int, _messages.ModelRequestPart] = {}
         with ctx.deps.tracer.start_as_current_span(
@@ -722,7 +682,7 @@
                 for task in done:
                     index = tasks.index(task)
                     tool_result = task.result()
-                    yield _messages.FunctionToolResultEvent(tool_result, tool_call_id=tool_result.tool_call_id)
+                    yield _messages.FunctionToolResultEvent(tool_result)
 
                     if isinstance(tool_result, _messages.RetryPromptPart):
                         results_by_index[index] = tool_result
@@ -750,55 +710,6 @@
                                         timestamp=tool_result.timestamp,
                                         part_kind='user-prompt',
                                     )
-=======
-    # Run all tool tasks in parallel
-    results_by_index: dict[int, _messages.ModelRequestPart] = {}
-    with ctx.deps.tracer.start_as_current_span(
-        'running tools',
-        attributes={
-            'tools': [call.tool_name for _, call in calls_to_run],
-            'logfire.msg': f'running {len(calls_to_run)} tool{"" if len(calls_to_run) == 1 else "s"}',
-        },
-    ):
-        tasks = [
-            asyncio.create_task(tool.run(call, run_context, ctx.deps.tracer, include_content), name=call.tool_name)
-            for tool, call in calls_to_run
-        ]
-
-        pending = tasks
-        while pending:
-            done, pending = await asyncio.wait(pending, return_when=asyncio.FIRST_COMPLETED)
-            for task in done:
-                index = tasks.index(task)
-                result = task.result()
-                yield _messages.FunctionToolResultEvent(result)
-
-                if isinstance(result, _messages.RetryPromptPart):
-                    results_by_index[index] = result
-                elif isinstance(result, _messages.ToolReturnPart):
-                    if isinstance(result.content, _messages.ToolReturn):
-                        tool_return = result.content
-                        if (
-                            isinstance(tool_return.return_value, _messages.MultiModalContentTypes)
-                            or isinstance(tool_return.return_value, list)
-                            and any(
-                                isinstance(content, _messages.MultiModalContentTypes)
-                                for content in tool_return.return_value  # type: ignore
-                            )
-                        ):
-                            raise exceptions.UserError(
-                                f"{result.tool_name}'s `return_value` contains invalid nested MultiModalContentTypes objects. "
-                                f'Please use `content` instead.'
-                            )
-                        result.content = tool_return.return_value  # type: ignore
-                        result.metadata = tool_return.metadata
-                        if tool_return.content:
-                            user_parts.append(
-                                _messages.UserPromptPart(
-                                    content=list(tool_return.content),
-                                    timestamp=result.timestamp,
-                                    part_kind='user-prompt',
->>>>>>> 95f6ce33
                                 )
 
                         def process_content(content: Any) -> Any:
