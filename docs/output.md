"Output" refers to the final value returned from [running an agent](agents.md#running-agents). This can be either plain text, [structured data](#structured-output), or the result of a [function](#output-functions) called with arguments provided by the model.

The output is wrapped in [`AgentRunResult`][pydantic_ai.agent.AgentRunResult] or [`StreamedRunResult`][pydantic_ai.result.StreamedRunResult] so that you can access other data, like [usage][pydantic_ai.usage.Usage] of the run and [message history](message-history.md#accessing-messages-from-results).

Both `AgentRunResult` and `StreamedRunResult` are generic in the data they wrap, so typing information about the data returned by the agent is preserved.

<<<<<<< HEAD
A run ends when a plain text response is received (assuming no output type is specified or `str` is one of the allowed options), or when the model responds with one of the structured output types. A run can also be cancelled if usage limits are exceeded, see [Usage Limits](agents.md#usage-limits).
=======
A run ends when the model responds with one of the structured output types, or, if no output type is specified or `str` is one of the allowed options, when a plain text response is received. A run can also be cancelled if usage limits are exceeded, see [Usage Limits](agents.md#usage-limits).
>>>>>>> 8039c20f

Here's an example using a Pydantic model as the `output_type`, forcing the model to respond with data matching our specification:

```python {title="olympics.py" line_length="90"}
from pydantic import BaseModel

from pydantic_ai import Agent


class CityLocation(BaseModel):
    city: str
    country: str


agent = Agent('google-gla:gemini-1.5-flash', output_type=CityLocation)
result = agent.run_sync('Where were the olympics held in 2012?')
print(result.output)
#> city='London' country='United Kingdom'
print(result.usage())
#> Usage(requests=1, request_tokens=57, response_tokens=8, total_tokens=65)
```

_(This example is complete, it can be run "as is")_

## Output data {#structured-output}

<<<<<<< HEAD
The [`Agent`][pydantic_ai.Agent] class constructor takes an `output_type` argument that takes one or more types or [output functions](#output-functions). It supports simple scalar types, list and dict types, dataclasses and Pydantic models, as well as type unions -- generally everything supported as type hints in a Pydantic model. Multiple types and functions can also be provided in a list.

By default, Pydantic AI leverages the model's tool calling capability to make it return structured data. When multiple output types are specified (in a union or list), each member is registered with the model as a separate output tool in order to reduce the complexity of the schema and maximise the chances a model will respond correctly. This has been shown to work well across a wide range of models. If you'd like to change the names of the output tools, use a model's native structured output feature, or pass the output schema to the model in its [instructions](agents.md#instructions), you can use an [output mode](#output-modes) marker class.

When no output type is specified, or when `str` is among the output types, the model is allowed to respond with plain text, and this text is used as the output data.
=======
The [`Agent`][pydantic_ai.Agent] class constructor takes an `output_type` argument that takes one or more types or [output functions](#output-functions). It supports simple scalar types, list and dict types, dataclasses and Pydantic models, as well as type unions -- generally everything supported as type hints in a Pydantic model. You can also pass a list of multiple choices.

By default, Pydantic AI leverages the model's tool calling capability to make it return structured data. When multiple output types are specified (in a union or list), each member is registered with the model as a separate output tool in order to reduce the complexity of the schema and maximise the chances a model will respond correctly. This has been shown to work well across a wide range of models. If you'd like to change the names of the output tools, use a model's native structured output feature, or pass the output schema to the model in its [instructions](agents.md#instructions), you can use an [output mode](#output-modes) marker class.

When no output type is specified, or when `str` is among the output types, any plain text response from the model will be used as the output data.
>>>>>>> 8039c20f
If `str` is not among the output types, the model is forced to return structured data or call an output function.

If the output type schema is not of type `"object"` (e.g. it's `int` or `list[int]`), the output type is wrapped in a single element object, so the schema of all tools registered with the model are object schemas.

Structured outputs (like tools) use Pydantic to build the JSON schema used for the tool, and to validate the data returned by the model.

!!! note "Type checking considerations"
    The Agent class is generic in its output type, and this type is carried through to `AgentRunResult.output` and `StreamedRunResult.output` so that your IDE or static type checker can warn you when your code doesn't properly take into account all the possible values those outputs could have.

    Static type checkers like pyright and mypy will do their best the infer the agent's output type from the `output_type` you've specified, but they're not always able to do so correctly when you provide functions or multiple types in a union or list, even though PydanticAI will behave correctly. When this happens, your type checker will complain even when you're confident you've passed a valid `output_type`, and you'll need to help the type checker by explicitly specifying the generic parameters on the `Agent` constructor. This is shown in the second example below and the output functions example further down.

    Specifically, there are three valid uses of `output_type` where you'll need to do this:

<<<<<<< HEAD
    1. When using a union of types, e.g. `output_type=Foo | Bar` or in older Python, `output_type=Union[Foo, Bar]`. Until [PEP-747](https://peps.python.org/pep-0747/) "Annotating Type Forms" lands in Python 3.15, type checkers do not consider these a valid value for `output_type`. In addition to the generic parameters on the `Agent` constructor, you'll need to add `# type: ignore` to the line that passes the union to `output_type`.
=======
    1. When using a union of types, e.g. `output_type=Foo | Bar`, or in older Python, `output_type=Union[Foo, Bar]`. Until [PEP-747](https://peps.python.org/pep-0747/) "Annotating Type Forms" lands in Python 3.15, type checkers do not consider these a valid value for `output_type`. In addition to the generic parameters on the `Agent` constructor, you'll need to add `# type: ignore` to the line that passes the union to `output_type`. Alternatively, you can use a list: `output_type=[Foo, Bar]`.
>>>>>>> 8039c20f
    2. With mypy: When using a list, as a functionally equivalent alternative to a union, or because you're passing in [output functions](#output-functions). Pyright does handle this correctly, and we've filed [an issue](https://github.com/python/mypy/issues/19142) with mypy to try and get this fixed.
    3. With mypy: when using an async output function. Pyright does handle this correctly, and we've filed [an issue](https://github.com/python/mypy/issues/19143) with mypy to try and get this fixed.

Here's an example of returning either text or structured data:

```python {title="box_or_error.py"}

from pydantic import BaseModel

from pydantic_ai import Agent


class Box(BaseModel):
    width: int
    height: int
    depth: int
    units: str


agent = Agent(
    'openai:gpt-4o-mini',
    output_type=[Box, str], # (1)!
    system_prompt=(
        "Extract me the dimensions of a box, "
        "if you can't extract all data, ask the user to try again."
    ),
)

result = agent.run_sync('The box is 10x20x30')
print(result.output)
#> Please provide the units for the dimensions (e.g., cm, in, m).

result = agent.run_sync('The box is 10x20x30 cm')
print(result.output)
#> width=10 height=20 depth=30 units='cm'
```

1. This could also have been a union: `output_type=Box | str` (or in older Python, `output_type=Union[Box, str]`). However, as explained in the "Type checking considerations" section above, that would've required explicitly specifying the generic parameters on the `Agent` constructor and adding `# type: ignore` to this line in order to be type checked correctly.

_(This example is complete, it can be run "as is")_

Here's an example of using a union return type, which will register multiple output tools and wrap non-object schemas in an object:

```python {title="colors_or_sizes.py"}
from typing import Union

from pydantic_ai import Agent

agent = Agent[None, Union[list[str], list[int]]](
    'openai:gpt-4o-mini',
    output_type=Union[list[str], list[int]],  # type: ignore # (1)!
    system_prompt='Extract either colors or sizes from the shapes provided.',
)

result = agent.run_sync('red square, blue circle, green triangle')
print(result.output)
#> ['red', 'blue', 'green']

result = agent.run_sync('square size 10, circle size 20, triangle size 30')
print(result.output)
#> [10, 20, 30]
```

1. As explained in the "Type checking considerations" section above, using a union rather than a list requires explicitly specifying the generic parameters on the `Agent` constructor and adding `# type: ignore` to this line in order to be type checked correctly.

_(This example is complete, it can be run "as is")_


### Output functions

Instead of plain text or structured data, you may want the output of your agent run to be the result of a function called with arguments provided by the model, for example to further process or validate the data provided through the arguments (with the option to tell the model to try again), or to hand off to another agent.

Output functions are similar to [function tools](tools.md), but the model is forced to call one of them, the call ends the agent run, and the result is not passed back to the model.

As with tool functions, output function arguments provided by the model are validated using Pydantic, they can optionally take [`RunContext`][pydantic_ai.tools.RunContext] as the first argument, and they can raise [`ModelRetry`][pydantic_ai.exceptions.ModelRetry] to ask the model to try again with modified arguments (or with a different output type).

To specify output functions, you set the agent's `output_type` to either a single function (or bound instance method), or a list of functions. The list can also contain other output types like simple scalars or entire Pydantic models.
You typically do not want to also register your output function as a tool (using the `@agent.tool` decorator or `tools` argument), as this could confuse the model about which it should be calling.

Here's an example of all of these features in action:

```python {title="output_functions.py"}
import re
from typing import Union

from pydantic import BaseModel

from pydantic_ai import Agent, ModelRetry, RunContext
from pydantic_ai.exceptions import UnexpectedModelBehavior
from pydantic_ai.output import ToolRetryError


class Row(BaseModel):
    name: str
    country: str


tables = {
    'capital_cities': [
        Row(name='Amsterdam', country='Netherlands'),
        Row(name='Mexico City', country='Mexico'),
    ]
}


class SQLFailure(BaseModel):
    """An unrecoverable failure. Only use this when you can't change the query to make it work."""

    explanation: str


def run_sql_query(query: str) -> list[Row]:
    """Run a SQL query on the database."""

    select_table = re.match(r'SELECT (.+) FROM (\w+)', query)
    if select_table:
        column_names = select_table.group(1)
        if column_names != '*':
            raise ModelRetry("Only 'SELECT *' is supported, you'll have to do column filtering manually.")

        table_name = select_table.group(2)
        if table_name not in tables:
            raise ModelRetry(
                f"Unknown table '{table_name}' in query '{query}'. Available tables: {', '.join(tables.keys())}."
            )

        return tables[table_name]

    raise ModelRetry(f"Unsupported query: '{query}'.")


sql_agent = Agent[None, Union[list[Row], SQLFailure]](
    'openai:gpt-4o',
    output_type=[run_sql_query, SQLFailure],
    instructions='You are a SQL agent that can run SQL queries on a database.',
)


async def hand_off_to_sql_agent(ctx: RunContext, query: str) -> list[Row]:
    """I take natural language queries, turn them into SQL, and run them on a database."""

    # Drop the final message with the output tool call, as it shouldn't be passed on to the SQL agent
    messages = ctx.messages[:-1]
    try:
        result = await sql_agent.run(query, message_history=messages)
        output = result.output
        if isinstance(output, SQLFailure):
            raise ModelRetry(f'SQL agent failed: {output.explanation}')
        return output
    except UnexpectedModelBehavior as e:
        # Bubble up potentially retryable errors to the router agent
        if (cause := e.__cause__) and hasattr(cause, 'tool_retry'):
            raise ModelRetry(f'SQL agent failed: {cause.tool_retry.content}') from e
        else:
            raise


class RouterFailure(BaseModel):
    """Use me when no appropriate agent is found or the used agent failed."""

    explanation: str


router_agent = Agent[None, Union[list[Row], RouterFailure]](
    'openai:gpt-4o',
    output_type=[hand_off_to_sql_agent, RouterFailure],
    instructions='You are a router to other agents. Never try to solve a problem yourself, just pass it on.',
)

result = router_agent.run_sync('Select the names and countries of all capitals')
print(result.output)
"""
[
    Row(name='Amsterdam', country='Netherlands'),
    Row(name='Mexico City', country='Mexico'),
]
"""

result = router_agent.run_sync('Select all pets')
print(repr(result.output))
"""
RouterFailure(explanation="The requested table 'pets' does not exist in the database. The only available table is 'capital_cities', which does not contain data about pets.")
"""

result = router_agent.run_sync('How do I fly from Amsterdam to Mexico City?')
print(repr(result.output))
"""
RouterFailure(explanation='I am not equipped to provide travel information, such as flights from Amsterdam to Mexico City.')
"""
```

#### Text output

<<<<<<< HEAD
Note that if you provide an output function that takes a string, Pydantic AI will by default create an output tool like for any other output function. If instead you'd like to the model to provide the string using plain text output, you can wrap the function in the [`TextOutput`][pydantic_ai.output.TextOutput] marker class. If desired, this marker class can be used alongside one or more [`ToolOutput`](#tool-output) marker classes (or unmarked types or functions) in a list provided to `output_type`.

```python
=======
If you provide an output function that takes a string, Pydantic AI will by default create an output tool like for any other output function. If instead you'd like the model to provide the string using plain text output, you can wrap the function in the [`TextOutput`][pydantic_ai.output.TextOutput] marker class. If desired, this marker class can be used alongside one or more [`ToolOutput`](#tool-output) marker classes (or unmarked types or functions) in a list provided to `output_type`.

```python {title="text_output_function.py"}
>>>>>>> 8039c20f
from pydantic_ai import Agent, TextOutput


def split_into_words(text: str) -> list[str]:
    return text.split()


agent = Agent(
    'openai:gpt-4o',
    output_type=TextOutput(split_into_words),
)
result = agent.run_sync('Who was Albert Einstein?')
print(result.output)
#> ['Albert', 'Einstein', 'was', 'a', 'German-born', 'theoretical', 'physicist.']
```

<<<<<<< HEAD
=======
_(This example is complete, it can be run "as is")_

>>>>>>> 8039c20f
### Output modes

Pydantic AI implements three different methods to get a model to output structured data:

<<<<<<< HEAD
1. [Tool Output](#tool-output)
2. [Model Structured Output](#model-structured-output)
3. [Prompted Structured Output](#prompted-structured-output)
=======
1. [Tool Output](#tool-output), where tool calls are used to produce the output.
2. [Native Output](#native-output), where the model is required to produce text content compliant with a provided JSON schema.
3. [Prompted Output](#prompted-output), where a prompt is injected into the model instructions including the desired JSON schema, and we attempt to parse the model's plain-text response as appropriate.
>>>>>>> 8039c20f

#### Tool Output

In the default Tool Output mode, the output JSON schema of each output type (or function) is provided to the model as the parameters schema of a special output tool. This is the default as it's supported by virtually all models and has been shown to work very well.

If you'd like to change the name of the output tool, pass a custom description to aid the model, or turn on or off strict mode, you can wrap the type(s) in the [`ToolOutput`][pydantic_ai.output.ToolOutput] marker class and provide the appropriate arguments. Note that by default, the description is taken from the docstring specified on a Pydantic model or output function, so specifying it using the marker class is typically not necessary.

<<<<<<< HEAD
```python
=======
```python {title="tool_output.py"}
>>>>>>> 8039c20f
from pydantic import BaseModel

from pydantic_ai import Agent, ToolOutput


class Fruit(BaseModel):
    name: str
    color: str


class Vehicle(BaseModel):
    name: str
    wheels: int


agent = Agent(
    'openai:gpt-4o',
<<<<<<< HEAD
    output_type=[
=======
    output_type=[ # (1)!
>>>>>>> 8039c20f
        ToolOutput(Fruit, name='return_fruit'),
        ToolOutput(Vehicle, name='return_vehicle'),
    ],
)
result = agent.run_sync('What is a banana?')
print(repr(result.output))
#> Fruit(name='banana', color='yellow')
```

<<<<<<< HEAD
#### Model Structured Output

Model Structured Output mode uses a model's native "Structured Outputs" feature (aka "JSON Schema response format"), where the model is forced to only output text matching the provided JSON schema. This is currently only supported by OpenAI and Gemini and sometimes comes with restrictions. For example, Gemini cannot use tools at the same time as structured output and attempting to do so will result in an error.

To use this mode, you can wrap the output type(s) in the [`ModelStructuredOutput`][pydantic_ai.output.ModelStructuredOutput] marker class that also lets you specify a `name` and `description` if the name and docstring of the type or function are not sufficient.

```python
from pydantic import BaseModel

from pydantic_ai import Agent, ModelStructuredOutput


class Fruit(BaseModel):
    name: str
    color: str


class Vehicle(BaseModel):
    name: str
    wheels: int


agent = Agent(
    'openai:gpt-4o',
    output_type=ModelStructuredOutput(
        [Fruit, Vehicle],
=======
1. If we were passing just `Fruit` and `Vehicle` without custom tool names, we could have used a union: `output_type=Fruit | Vehicle` (or in older Python, `output_type=Union[Fruit | Vehicle]`). However, as `ToolOutput` is an object rather than a type, we have to use a list.

_(This example is complete, it can be run "as is")_

#### Native Output

Native Output mode uses a model's native "Structured Outputs" feature (aka "JSON Schema response format"), where the model is forced to only output text matching the provided JSON schema. Note that this is not supported by all models, and sometimes comes with restrictions. For example, Anthropic does not support this at all, and Gemini cannot use tools at the same time as structured output, and attempting to do so will result in an error.

To use this mode, you can wrap the output type(s) in the [`NativeOutput`][pydantic_ai.output.NativeOutput] marker class that also lets you specify a `name` and `description` if the name and docstring of the type or function are not sufficient.

```python {title="native_output.py" requires="tool_output.py"}
from tool_output import Fruit, Vehicle

from pydantic_ai import Agent, NativeOutput

agent = Agent(
    'openai:gpt-4o',
    output_type=NativeOutput(
        [Fruit, Vehicle], # (1)!
>>>>>>> 8039c20f
        name='Fruit or vehicle',
        description='Return a fruit or vehicle.'
    ),
)
result = agent.run_sync('What is a Ford Explorer?')
print(repr(result.output))
#> Vehicle(name='Ford Explorer', wheels=4)
```

<<<<<<< HEAD
#### Prompted Structured Output

In this mode, the model is prompted to output text matching the provided JSON schema through its [instructions](agents.md#instructions) and it's up to the model to interpret those instructions correctly. This is usable with all models, but is the least reliable approach as the model is not forced to match the schema.

If the model API supports the "JSON Mode" feature (aka "JSON Object response format") to force the model to output valid JSON, this is enabled, but it's still up to the model to abide by the schema. Pydantic AI will validate the returned structured data and tell the model to try again if validation fails, but if the model is not intelligent enough this may not be sufficient.

To use this mode, you can wrap the output type(s) in the [`PromptedStructuredOutput`][pydantic_ai.output.PromptedStructuredOutput] marker class that also lets you specify a `name` and `description` if the name and docstring of the type or function are not sufficient. Additionally, it supports an `template` argument lets you specify a custom instructions template to be used instead of the [default][pydantic_ai.profiles.ModelProfile.prompted_structured_output_template].

```python
from pydantic import BaseModel

from pydantic_ai import Agent, PromptedStructuredOutput


class Vehicle(BaseModel):
    name: str
    wheels: int
=======
1. This could also have been a union: `output_type=Fruit | Vehicle` (or in older Python, `output_type=Union[Fruit, Vehicle]`). However, as explained in the "Type checking considerations" section above, that would've required explicitly specifying the generic parameters on the `Agent` constructor and adding `# type: ignore` to this line in order to be type checked correctly.

_(This example is complete, it can be run "as is")_

#### Prompted Output

In this mode, the model is prompted to output text matching the provided JSON schema through its [instructions](agents.md#instructions) and it's up to the model to interpret those instructions correctly. This is usable with all models, but is often the least reliable approach as the model is not forced to match the schema.

While we would generally suggest starting with tool or native output, in some cases this mode may result in higher quality outputs, and for models without native tool calling or structured output support it is the only option for producing structured outputs.

If the model API supports the "JSON Mode" feature (aka "JSON Object response format") to force the model to output valid JSON, this is enabled, but it's still up to the model to abide by the schema. Pydantic AI will validate the returned structured data and tell the model to try again if validation fails, but if the model is not intelligent enough this may not be sufficient.

To use this mode, you can wrap the output type(s) in the [`PromptedOutput`][pydantic_ai.output.PromptedOutput] marker class that also lets you specify a `name` and `description` if the name and docstring of the type or function are not sufficient. Additionally, it supports an `template` argument lets you specify a custom instructions template to be used instead of the [default][pydantic_ai.profiles.ModelProfile.prompted_output_template].

```python {title="prompted_output.py" requires="tool_output.py"}
from pydantic import BaseModel
from tool_output import Vehicle

from pydantic_ai import Agent, PromptedOutput
>>>>>>> 8039c20f


class Device(BaseModel):
    name: str
    kind: str


agent = Agent(
    'openai:gpt-4o',
<<<<<<< HEAD
    output_type=PromptedStructuredOutput(
        [Vehicle, Device],
=======
    output_type=PromptedOutput(
        [Vehicle, Device], # (1)!
>>>>>>> 8039c20f
        name='Vehicle or device',
        description='Return a vehicle or device.'
    ),
)
result = agent.run_sync('What is a MacBook?')
print(repr(result.output))
#> Device(name='MacBook', kind='laptop')

agent = Agent(
    'openai:gpt-4o',
<<<<<<< HEAD
    output_type=PromptedStructuredOutput(
=======
    output_type=PromptedOutput(
>>>>>>> 8039c20f
        [Vehicle, Device],
        template='Gimme some JSON: {schema}'
    ),
)
result = agent.run_sync('What is a Ford Explorer?')
print(repr(result.output))
#> Vehicle(name='Ford Explorer', wheels=4)
```

<<<<<<< HEAD
=======
1. This could also have been a union: `output_type=Vehicle | Device` (or in older Python, `output_type=Union[Vehicle, Device]`). However, as explained in the "Type checking considerations" section above, that would've required explicitly specifying the generic parameters on the `Agent` constructor and adding `# type: ignore` to this line in order to be type checked correctly.

_(This example is complete, it can be run "as is")_

>>>>>>> 8039c20f
### Output validators {#output-validator-functions}

Some validation is inconvenient or impossible to do in Pydantic validators, in particular when the validation requires IO and is asynchronous. PydanticAI provides a way to add validation functions via the [`agent.output_validator`][pydantic_ai.Agent.output_validator] decorator.

If you want to implement separate validation logic for different output types, it's recommended to use [output functions](#output-functions) instead, to save you from having to do `isinstance` checks inside the output validator.
If you want the model to output plain text, do your own processing or validation, and then have the agent's final output be the result of your function, it's recommended to use an [output function](#output-functions) with the [`TextOutput` marker class](#text-output).

Here's a simplified variant of the [SQL Generation example](examples/sql-gen.md):

```python {title="sql_gen.py"}
from typing import Union

from fake_database import DatabaseConn, QueryError
from pydantic import BaseModel

from pydantic_ai import Agent, RunContext, ModelRetry


class Success(BaseModel):
    sql_query: str


class InvalidRequest(BaseModel):
    error_message: str


Output = Union[Success, InvalidRequest]
agent = Agent[DatabaseConn, Output](
    'google-gla:gemini-1.5-flash',
    output_type=Output,  # type: ignore
    deps_type=DatabaseConn,
    system_prompt='Generate PostgreSQL flavored SQL queries based on user input.',
)


@agent.output_validator
async def validate_sql(ctx: RunContext[DatabaseConn], output: Output) -> Output:
    if isinstance(output, InvalidRequest):
        return output
    try:
        await ctx.deps.execute(f'EXPLAIN {output.sql_query}')
    except QueryError as e:
        raise ModelRetry(f'Invalid query: {e}') from e
    else:
        return output


result = agent.run_sync(
    'get me users who were last active yesterday.', deps=DatabaseConn()
)
print(result.output)
#> sql_query='SELECT * FROM users WHERE last_active::date = today() - interval 1 day'
```

_(This example is complete, it can be run "as is")_

## Streamed Results

There two main challenges with streamed results:

1. Validating structured responses before they're complete, this is achieved by "partial validation" which was recently added to Pydantic in [pydantic/pydantic#10748](https://github.com/pydantic/pydantic/pull/10748).
2. When receiving a response, we don't know if it's the final response without starting to stream it and peeking at the content. PydanticAI streams just enough of the response to sniff out if it's a tool call or an output, then streams the whole thing and calls tools, or returns the stream as a [`StreamedRunResult`][pydantic_ai.result.StreamedRunResult].

### Streaming Text

Example of streamed text output:

```python {title="streamed_hello_world.py" line_length="120"}
from pydantic_ai import Agent

agent = Agent('google-gla:gemini-1.5-flash')  # (1)!


async def main():
    async with agent.run_stream('Where does "hello world" come from?') as result:  # (2)!
        async for message in result.stream_text():  # (3)!
            print(message)
            #> The first known
            #> The first known use of "hello,
            #> The first known use of "hello, world" was in
            #> The first known use of "hello, world" was in a 1974 textbook
            #> The first known use of "hello, world" was in a 1974 textbook about the C
            #> The first known use of "hello, world" was in a 1974 textbook about the C programming language.
```

1. Streaming works with the standard [`Agent`][pydantic_ai.Agent] class, and doesn't require any special setup, just a model that supports streaming (currently all models support streaming).
2. The [`Agent.run_stream()`][pydantic_ai.Agent.run_stream] method is used to start a streamed run, this method returns a context manager so the connection can be closed when the stream completes.
3. Each item yield by [`StreamedRunResult.stream_text()`][pydantic_ai.result.StreamedRunResult.stream_text] is the complete text response, extended as new data is received.

_(This example is complete, it can be run "as is" — you'll need to add `asyncio.run(main())` to run `main`)_

We can also stream text as deltas rather than the entire text in each item:

```python {title="streamed_delta_hello_world.py"}
from pydantic_ai import Agent

agent = Agent('google-gla:gemini-1.5-flash')


async def main():
    async with agent.run_stream('Where does "hello world" come from?') as result:
        async for message in result.stream_text(delta=True):  # (1)!
            print(message)
            #> The first known
            #> use of "hello,
            #> world" was in
            #> a 1974 textbook
            #> about the C
            #> programming language.
```

1. [`stream_text`][pydantic_ai.result.StreamedRunResult.stream_text] will error if the response is not text.

_(This example is complete, it can be run "as is" — you'll need to add `asyncio.run(main())` to run `main`)_

!!! warning "Output message not included in `messages`"
    The final output message will **NOT** be added to result messages if you use `.stream_text(delta=True)`,
    see [Messages and chat history](message-history.md) for more information.

### Streaming Structured Output

Not all types are supported with partial validation in Pydantic, see [pydantic/pydantic#10748](https://github.com/pydantic/pydantic/pull/10748), generally for model-like structures it's currently best to use `TypeDict`.

Here's an example of streaming a use profile as it's built:

```python {title="streamed_user_profile.py" line_length="120"}
from datetime import date

from typing_extensions import TypedDict

from pydantic_ai import Agent


class UserProfile(TypedDict, total=False):
    name: str
    dob: date
    bio: str


agent = Agent(
    'openai:gpt-4o',
    output_type=UserProfile,
    system_prompt='Extract a user profile from the input',
)


async def main():
    user_input = 'My name is Ben, I was born on January 28th 1990, I like the chain the dog and the pyramid.'
    async with agent.run_stream(user_input) as result:
        async for profile in result.stream():
            print(profile)
            #> {'name': 'Ben'}
            #> {'name': 'Ben'}
            #> {'name': 'Ben', 'dob': date(1990, 1, 28), 'bio': 'Likes'}
            #> {'name': 'Ben', 'dob': date(1990, 1, 28), 'bio': 'Likes the chain the '}
            #> {'name': 'Ben', 'dob': date(1990, 1, 28), 'bio': 'Likes the chain the dog and the pyr'}
            #> {'name': 'Ben', 'dob': date(1990, 1, 28), 'bio': 'Likes the chain the dog and the pyramid'}
            #> {'name': 'Ben', 'dob': date(1990, 1, 28), 'bio': 'Likes the chain the dog and the pyramid'}
```

_(This example is complete, it can be run "as is" — you'll need to add `asyncio.run(main())` to run `main`)_

If you want fine-grained control of validation, particularly catching validation errors, you can use the following pattern:

```python {title="streamed_user_profile.py" line_length="120"}
from datetime import date

from pydantic import ValidationError
from typing_extensions import TypedDict

from pydantic_ai import Agent


class UserProfile(TypedDict, total=False):
    name: str
    dob: date
    bio: str


agent = Agent('openai:gpt-4o', output_type=UserProfile)


async def main():
    user_input = 'My name is Ben, I was born on January 28th 1990, I like the chain the dog and the pyramid.'
    async with agent.run_stream(user_input) as result:
        async for message, last in result.stream_structured(debounce_by=0.01):  # (1)!
            try:
                profile = await result.validate_structured_output(  # (2)!
                    message,
                    allow_partial=not last,
                )
            except ValidationError:
                continue
            print(profile)
            #> {'name': 'Ben'}
            #> {'name': 'Ben'}
            #> {'name': 'Ben', 'dob': date(1990, 1, 28), 'bio': 'Likes'}
            #> {'name': 'Ben', 'dob': date(1990, 1, 28), 'bio': 'Likes the chain the '}
            #> {'name': 'Ben', 'dob': date(1990, 1, 28), 'bio': 'Likes the chain the dog and the pyr'}
            #> {'name': 'Ben', 'dob': date(1990, 1, 28), 'bio': 'Likes the chain the dog and the pyramid'}
            #> {'name': 'Ben', 'dob': date(1990, 1, 28), 'bio': 'Likes the chain the dog and the pyramid'}
```

1. [`stream_structured`][pydantic_ai.result.StreamedRunResult.stream_structured] streams the data as [`ModelResponse`][pydantic_ai.messages.ModelResponse] objects, thus iteration can't fail with a `ValidationError`.
2. [`validate_structured_output`][pydantic_ai.result.StreamedRunResult.validate_structured_output] validates the data, `allow_partial=True` enables pydantic's [`experimental_allow_partial` flag on `TypeAdapter`][pydantic.type_adapter.TypeAdapter.validate_json].

_(This example is complete, it can be run "as is" — you'll need to add `asyncio.run(main())` to run `main`)_

## Examples

The following examples demonstrate how to use streamed responses in PydanticAI:

- [Stream markdown](examples/stream-markdown.md)
- [Stream Whales](examples/stream-whales.md)<|MERGE_RESOLUTION|>--- conflicted
+++ resolved
@@ -4,11 +4,7 @@
 
 Both `AgentRunResult` and `StreamedRunResult` are generic in the data they wrap, so typing information about the data returned by the agent is preserved.
 
-<<<<<<< HEAD
-A run ends when a plain text response is received (assuming no output type is specified or `str` is one of the allowed options), or when the model responds with one of the structured output types. A run can also be cancelled if usage limits are exceeded, see [Usage Limits](agents.md#usage-limits).
-=======
 A run ends when the model responds with one of the structured output types, or, if no output type is specified or `str` is one of the allowed options, when a plain text response is received. A run can also be cancelled if usage limits are exceeded, see [Usage Limits](agents.md#usage-limits).
->>>>>>> 8039c20f
 
 Here's an example using a Pydantic model as the `output_type`, forcing the model to respond with data matching our specification:
 
@@ -35,19 +31,11 @@
 
 ## Output data {#structured-output}
 
-<<<<<<< HEAD
-The [`Agent`][pydantic_ai.Agent] class constructor takes an `output_type` argument that takes one or more types or [output functions](#output-functions). It supports simple scalar types, list and dict types, dataclasses and Pydantic models, as well as type unions -- generally everything supported as type hints in a Pydantic model. Multiple types and functions can also be provided in a list.
+The [`Agent`][pydantic_ai.Agent] class constructor takes an `output_type` argument that takes one or more types or [output functions](#output-functions). It supports simple scalar types, list and dict types, dataclasses and Pydantic models, as well as type unions -- generally everything supported as type hints in a Pydantic model. You can also pass a list of multiple choices.
 
 By default, Pydantic AI leverages the model's tool calling capability to make it return structured data. When multiple output types are specified (in a union or list), each member is registered with the model as a separate output tool in order to reduce the complexity of the schema and maximise the chances a model will respond correctly. This has been shown to work well across a wide range of models. If you'd like to change the names of the output tools, use a model's native structured output feature, or pass the output schema to the model in its [instructions](agents.md#instructions), you can use an [output mode](#output-modes) marker class.
 
-When no output type is specified, or when `str` is among the output types, the model is allowed to respond with plain text, and this text is used as the output data.
-=======
-The [`Agent`][pydantic_ai.Agent] class constructor takes an `output_type` argument that takes one or more types or [output functions](#output-functions). It supports simple scalar types, list and dict types, dataclasses and Pydantic models, as well as type unions -- generally everything supported as type hints in a Pydantic model. You can also pass a list of multiple choices.
-
-By default, Pydantic AI leverages the model's tool calling capability to make it return structured data. When multiple output types are specified (in a union or list), each member is registered with the model as a separate output tool in order to reduce the complexity of the schema and maximise the chances a model will respond correctly. This has been shown to work well across a wide range of models. If you'd like to change the names of the output tools, use a model's native structured output feature, or pass the output schema to the model in its [instructions](agents.md#instructions), you can use an [output mode](#output-modes) marker class.
-
 When no output type is specified, or when `str` is among the output types, any plain text response from the model will be used as the output data.
->>>>>>> 8039c20f
 If `str` is not among the output types, the model is forced to return structured data or call an output function.
 
 If the output type schema is not of type `"object"` (e.g. it's `int` or `list[int]`), the output type is wrapped in a single element object, so the schema of all tools registered with the model are object schemas.
@@ -61,11 +49,7 @@
 
     Specifically, there are three valid uses of `output_type` where you'll need to do this:
 
-<<<<<<< HEAD
-    1. When using a union of types, e.g. `output_type=Foo | Bar` or in older Python, `output_type=Union[Foo, Bar]`. Until [PEP-747](https://peps.python.org/pep-0747/) "Annotating Type Forms" lands in Python 3.15, type checkers do not consider these a valid value for `output_type`. In addition to the generic parameters on the `Agent` constructor, you'll need to add `# type: ignore` to the line that passes the union to `output_type`.
-=======
     1. When using a union of types, e.g. `output_type=Foo | Bar`, or in older Python, `output_type=Union[Foo, Bar]`. Until [PEP-747](https://peps.python.org/pep-0747/) "Annotating Type Forms" lands in Python 3.15, type checkers do not consider these a valid value for `output_type`. In addition to the generic parameters on the `Agent` constructor, you'll need to add `# type: ignore` to the line that passes the union to `output_type`. Alternatively, you can use a list: `output_type=[Foo, Bar]`.
->>>>>>> 8039c20f
     2. With mypy: When using a list, as a functionally equivalent alternative to a union, or because you're passing in [output functions](#output-functions). Pyright does handle this correctly, and we've filed [an issue](https://github.com/python/mypy/issues/19142) with mypy to try and get this fixed.
     3. With mypy: when using an async output function. Pyright does handle this correctly, and we've filed [an issue](https://github.com/python/mypy/issues/19143) with mypy to try and get this fixed.
 
@@ -259,15 +243,9 @@
 
 #### Text output
 
-<<<<<<< HEAD
-Note that if you provide an output function that takes a string, Pydantic AI will by default create an output tool like for any other output function. If instead you'd like to the model to provide the string using plain text output, you can wrap the function in the [`TextOutput`][pydantic_ai.output.TextOutput] marker class. If desired, this marker class can be used alongside one or more [`ToolOutput`](#tool-output) marker classes (or unmarked types or functions) in a list provided to `output_type`.
-
-```python
-=======
 If you provide an output function that takes a string, Pydantic AI will by default create an output tool like for any other output function. If instead you'd like the model to provide the string using plain text output, you can wrap the function in the [`TextOutput`][pydantic_ai.output.TextOutput] marker class. If desired, this marker class can be used alongside one or more [`ToolOutput`](#tool-output) marker classes (or unmarked types or functions) in a list provided to `output_type`.
 
 ```python {title="text_output_function.py"}
->>>>>>> 8039c20f
 from pydantic_ai import Agent, TextOutput
 
 
@@ -284,24 +262,15 @@
 #> ['Albert', 'Einstein', 'was', 'a', 'German-born', 'theoretical', 'physicist.']
 ```
 
-<<<<<<< HEAD
-=======
-_(This example is complete, it can be run "as is")_
-
->>>>>>> 8039c20f
+_(This example is complete, it can be run "as is")_
+
 ### Output modes
 
 Pydantic AI implements three different methods to get a model to output structured data:
 
-<<<<<<< HEAD
-1. [Tool Output](#tool-output)
-2. [Model Structured Output](#model-structured-output)
-3. [Prompted Structured Output](#prompted-structured-output)
-=======
 1. [Tool Output](#tool-output), where tool calls are used to produce the output.
 2. [Native Output](#native-output), where the model is required to produce text content compliant with a provided JSON schema.
 3. [Prompted Output](#prompted-output), where a prompt is injected into the model instructions including the desired JSON schema, and we attempt to parse the model's plain-text response as appropriate.
->>>>>>> 8039c20f
 
 #### Tool Output
 
@@ -309,11 +278,7 @@
 
 If you'd like to change the name of the output tool, pass a custom description to aid the model, or turn on or off strict mode, you can wrap the type(s) in the [`ToolOutput`][pydantic_ai.output.ToolOutput] marker class and provide the appropriate arguments. Note that by default, the description is taken from the docstring specified on a Pydantic model or output function, so specifying it using the marker class is typically not necessary.
 
-<<<<<<< HEAD
-```python
-=======
 ```python {title="tool_output.py"}
->>>>>>> 8039c20f
 from pydantic import BaseModel
 
 from pydantic_ai import Agent, ToolOutput
@@ -331,11 +296,7 @@
 
 agent = Agent(
     'openai:gpt-4o',
-<<<<<<< HEAD
-    output_type=[
-=======
     output_type=[ # (1)!
->>>>>>> 8039c20f
         ToolOutput(Fruit, name='return_fruit'),
         ToolOutput(Vehicle, name='return_vehicle'),
     ],
@@ -345,34 +306,6 @@
 #> Fruit(name='banana', color='yellow')
 ```
 
-<<<<<<< HEAD
-#### Model Structured Output
-
-Model Structured Output mode uses a model's native "Structured Outputs" feature (aka "JSON Schema response format"), where the model is forced to only output text matching the provided JSON schema. This is currently only supported by OpenAI and Gemini and sometimes comes with restrictions. For example, Gemini cannot use tools at the same time as structured output and attempting to do so will result in an error.
-
-To use this mode, you can wrap the output type(s) in the [`ModelStructuredOutput`][pydantic_ai.output.ModelStructuredOutput] marker class that also lets you specify a `name` and `description` if the name and docstring of the type or function are not sufficient.
-
-```python
-from pydantic import BaseModel
-
-from pydantic_ai import Agent, ModelStructuredOutput
-
-
-class Fruit(BaseModel):
-    name: str
-    color: str
-
-
-class Vehicle(BaseModel):
-    name: str
-    wheels: int
-
-
-agent = Agent(
-    'openai:gpt-4o',
-    output_type=ModelStructuredOutput(
-        [Fruit, Vehicle],
-=======
 1. If we were passing just `Fruit` and `Vehicle` without custom tool names, we could have used a union: `output_type=Fruit | Vehicle` (or in older Python, `output_type=Union[Fruit | Vehicle]`). However, as `ToolOutput` is an object rather than a type, we have to use a list.
 
 _(This example is complete, it can be run "as is")_
@@ -392,7 +325,6 @@
     'openai:gpt-4o',
     output_type=NativeOutput(
         [Fruit, Vehicle], # (1)!
->>>>>>> 8039c20f
         name='Fruit or vehicle',
         description='Return a fruit or vehicle.'
     ),
@@ -402,25 +334,6 @@
 #> Vehicle(name='Ford Explorer', wheels=4)
 ```
 
-<<<<<<< HEAD
-#### Prompted Structured Output
-
-In this mode, the model is prompted to output text matching the provided JSON schema through its [instructions](agents.md#instructions) and it's up to the model to interpret those instructions correctly. This is usable with all models, but is the least reliable approach as the model is not forced to match the schema.
-
-If the model API supports the "JSON Mode" feature (aka "JSON Object response format") to force the model to output valid JSON, this is enabled, but it's still up to the model to abide by the schema. Pydantic AI will validate the returned structured data and tell the model to try again if validation fails, but if the model is not intelligent enough this may not be sufficient.
-
-To use this mode, you can wrap the output type(s) in the [`PromptedStructuredOutput`][pydantic_ai.output.PromptedStructuredOutput] marker class that also lets you specify a `name` and `description` if the name and docstring of the type or function are not sufficient. Additionally, it supports an `template` argument lets you specify a custom instructions template to be used instead of the [default][pydantic_ai.profiles.ModelProfile.prompted_structured_output_template].
-
-```python
-from pydantic import BaseModel
-
-from pydantic_ai import Agent, PromptedStructuredOutput
-
-
-class Vehicle(BaseModel):
-    name: str
-    wheels: int
-=======
 1. This could also have been a union: `output_type=Fruit | Vehicle` (or in older Python, `output_type=Union[Fruit, Vehicle]`). However, as explained in the "Type checking considerations" section above, that would've required explicitly specifying the generic parameters on the `Agent` constructor and adding `# type: ignore` to this line in order to be type checked correctly.
 
 _(This example is complete, it can be run "as is")_
@@ -440,7 +353,6 @@
 from tool_output import Vehicle
 
 from pydantic_ai import Agent, PromptedOutput
->>>>>>> 8039c20f
 
 
 class Device(BaseModel):
@@ -450,13 +362,8 @@
 
 agent = Agent(
     'openai:gpt-4o',
-<<<<<<< HEAD
-    output_type=PromptedStructuredOutput(
-        [Vehicle, Device],
-=======
     output_type=PromptedOutput(
         [Vehicle, Device], # (1)!
->>>>>>> 8039c20f
         name='Vehicle or device',
         description='Return a vehicle or device.'
     ),
@@ -467,11 +374,7 @@
 
 agent = Agent(
     'openai:gpt-4o',
-<<<<<<< HEAD
-    output_type=PromptedStructuredOutput(
-=======
     output_type=PromptedOutput(
->>>>>>> 8039c20f
         [Vehicle, Device],
         template='Gimme some JSON: {schema}'
     ),
@@ -481,13 +384,10 @@
 #> Vehicle(name='Ford Explorer', wheels=4)
 ```
 
-<<<<<<< HEAD
-=======
 1. This could also have been a union: `output_type=Vehicle | Device` (or in older Python, `output_type=Union[Vehicle, Device]`). However, as explained in the "Type checking considerations" section above, that would've required explicitly specifying the generic parameters on the `Agent` constructor and adding `# type: ignore` to this line in order to be type checked correctly.
 
 _(This example is complete, it can be run "as is")_
 
->>>>>>> 8039c20f
 ### Output validators {#output-validator-functions}
 
 Some validation is inconvenient or impossible to do in Pydantic validators, in particular when the validation requires IO and is asynchronous. PydanticAI provides a way to add validation functions via the [`agent.output_validator`][pydantic_ai.Agent.output_validator] decorator.
