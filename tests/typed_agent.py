"""This file is used to test static typing, it's analyzed with pyright and mypy."""

import re
from collections.abc import Awaitable
from dataclasses import dataclass
from decimal import Decimal
from typing import Any, Callable, TypeAlias, Union

from typing_extensions import assert_type

from pydantic_ai import Agent, ModelRetry, RunContext, Tool
from pydantic_ai.agent import AgentRunResult
<<<<<<< HEAD
from pydantic_ai.output import DeferredToolCalls, TextOutput, ToolOutput
=======
from pydantic_ai.output import StructuredDict, TextOutput, ToolOutput
>>>>>>> d5ff4a1f
from pydantic_ai.tools import ToolDefinition

# Define here so we can check `if MYPY` below. This will not be executed, MYPY will always set it to True
MYPY = False


@dataclass
class MyDeps:
    foo: int
    bar: int


typed_agent = Agent(deps_type=MyDeps, output_type=str)
assert_type(typed_agent, Agent[MyDeps, str])


@typed_agent.system_prompt
async def system_prompt_ok1(ctx: RunContext[MyDeps]) -> str:
    return f'{ctx.deps}'


@typed_agent.system_prompt
def system_prompt_ok2() -> str:
    return 'foobar'


# we have overloads for every possible signature of system_prompt, so the type of decorated functions is correct
assert_type(system_prompt_ok1, Callable[[RunContext[MyDeps]], Awaitable[str]])
assert_type(system_prompt_ok2, Callable[[], str])


@typed_agent.tool
async def ok_tool(ctx: RunContext[MyDeps], x: str) -> str:
    assert_type(ctx.deps, MyDeps)
    total = ctx.deps.foo + ctx.deps.bar
    return f'{x} {total}'


# we can't add overloads for every possible signature of tool, so the type of ok_tool is obscured
assert_type(ok_tool, Callable[[RunContext[MyDeps], str], str])  # type: ignore[assert-type]


async def prep_ok(ctx: RunContext[MyDeps], tool_def: ToolDefinition) -> ToolDefinition | None:
    if ctx.deps.foo == 42:
        return None
    else:
        return tool_def


@typed_agent.tool(prepare=prep_ok)
def ok_tool_prepare(ctx: RunContext[MyDeps], x: int, y: str) -> str:
    return f'{ctx.deps.foo} {x} {y}'


async def prep_wrong_type(ctx: RunContext[int], tool_def: ToolDefinition) -> ToolDefinition | None:
    if ctx.deps == 42:
        return None
    else:
        return tool_def


@typed_agent.tool(prepare=prep_wrong_type)  # type: ignore[arg-type]
def wrong_tool_prepare(ctx: RunContext[MyDeps], x: int, y: str) -> str:
    return f'{ctx.deps.foo} {x} {y}'


@typed_agent.tool_plain
def ok_tool_plain(x: str) -> dict[str, str]:
    return {'x': x}


@typed_agent.tool_plain
async def ok_json_list(x: str) -> list[Union[str, int]]:
    return [x, 1]


@typed_agent.tool
async def ok_ctx(ctx: RunContext[MyDeps], x: str) -> list[int | str]:
    return [ctx.deps.foo, ctx.deps.bar, x]


@typed_agent.tool
async def bad_tool1(ctx: RunContext[MyDeps], x: str) -> str:
    total = ctx.deps.foo + ctx.deps.spam  # type: ignore[attr-defined]
    return f'{x} {total}'


@typed_agent.tool  # type: ignore[arg-type]
async def bad_tool2(ctx: RunContext[int], x: str) -> str:
    return f'{x} {ctx.deps}'


@typed_agent.output_validator
def ok_validator_simple(data: str) -> str:
    return data


@typed_agent.output_validator
async def ok_validator_ctx(ctx: RunContext[MyDeps], data: str) -> str:
    if ctx.deps.foo == 1:
        raise ModelRetry('foo is 1')
    return data


# we have overloads for every possible signature of output_validator, so the type of decorated functions is correct
assert_type(ok_validator_simple, Callable[[str], str])
assert_type(ok_validator_ctx, Callable[[RunContext[MyDeps], str], Awaitable[str]])


@typed_agent.output_validator  # type: ignore[arg-type]
async def output_validator_wrong(ctx: RunContext[int], result: str) -> str:
    return result


def run_sync() -> None:
    result = typed_agent.run_sync('testing', deps=MyDeps(foo=1, bar=2))
    assert_type(result, AgentRunResult[str])
    assert_type(result.output, str)


async def run_stream() -> None:
    async with typed_agent.run_stream('testing', deps=MyDeps(foo=1, bar=2)) as streamed_result:
        result_items = [chunk async for chunk in streamed_result.stream()]
        assert_type(result_items, list[str])


def run_with_override() -> None:
    with typed_agent.override(deps=MyDeps(1, 2)):
        typed_agent.run_sync('testing', deps=MyDeps(3, 4))

    # invalid deps
    with typed_agent.override(deps=123):  # type: ignore[arg-type]
        typed_agent.run_sync('testing', deps=MyDeps(3, 4))


@dataclass
class Foo:
    a: int


@dataclass
class Bar:
    b: str


union_agent: Agent[None, Union[Foo, Bar]] = Agent(output_type=Union[Foo, Bar])  # type: ignore[call-overload]
assert_type(union_agent, Agent[None, Union[Foo, Bar]])


def run_sync3() -> None:
    result = union_agent.run_sync('testing')
    assert_type(result, AgentRunResult[Union[Foo, Bar]])
    assert_type(result.output, Union[Foo, Bar])


MyUnion: TypeAlias = 'Foo | Bar'
union_agent2: Agent[None, MyUnion] = Agent(output_type=MyUnion)  # type: ignore[call-overload]
assert_type(union_agent2, Agent[None, MyUnion])

structured_dict = StructuredDict(
    {
        'type': 'object',
        'properties': {'name': {'type': 'string'}, 'age': {'type': 'integer'}},
        'required': ['name', 'age'],
    }
)
structured_dict_agent = Agent(output_type=structured_dict)
assert_type(structured_dict_agent, Agent[None, dict[str, Any]])


def foobar_ctx(ctx: RunContext[int], x: str, y: int) -> Decimal:
    return Decimal(x) + y


async def foobar_plain(x: int, y: int) -> int:
    return x * y


def str_to_regex(text: str) -> re.Pattern[str]:
    return re.compile(text)


class MyClass:
    def my_method(self) -> bool:
        return True


decimal_function_agent = Agent(output_type=foobar_ctx)
assert_type(decimal_function_agent, Agent[None, Decimal])

bool_method_agent = Agent(output_type=MyClass().my_method)
assert_type(bool_method_agent, Agent[None, bool])

if MYPY:
    # mypy requires the generic parameters to be specified explicitly to be happy here
    async_int_function_agent = Agent[None, int](output_type=foobar_plain)
    assert_type(async_int_function_agent, Agent[None, int])

    two_models_output_agent = Agent[None, Foo | Bar](output_type=[Foo, Bar])
    assert_type(two_models_output_agent, Agent[None, Foo | Bar])

    two_scalars_output_agent = Agent[None, int | str](output_type=[int, str])
    assert_type(two_scalars_output_agent, Agent[None, int | str])

    marker: ToolOutput[bool | tuple[str, int]] = ToolOutput(bool | tuple[str, int])  # type: ignore
    complex_output_agent = Agent[None, Foo | Bar | Decimal | int | bool | tuple[str, int] | str | re.Pattern[str]](
        output_type=[str, Foo, Bar, foobar_ctx, ToolOutput[int](foobar_plain), marker, TextOutput(str_to_regex)]
    )
    assert_type(
        complex_output_agent, Agent[None, Foo | Bar | Decimal | int | bool | tuple[str, int] | str | re.Pattern[str]]
    )

    complex_deferred_output_agent = Agent[
        None, Foo | Bar | Decimal | int | bool | tuple[str, int] | str | re.Pattern[str] | DeferredToolCalls
    ](output_type=[complex_output_agent.output_type, DeferredToolCalls])
    assert_type(
        complex_deferred_output_agent,
        Agent[None, Foo | Bar | Decimal | int | bool | tuple[str, int] | str | re.Pattern[str] | DeferredToolCalls],
    )
else:
    # pyright is able to correctly infer the type here
    async_int_function_agent = Agent(output_type=foobar_plain)
    assert_type(async_int_function_agent, Agent[None, int])

    two_models_output_agent = Agent(output_type=[Foo, Bar])
    assert_type(two_models_output_agent, Agent[None, Foo | Bar])

    two_scalars_output_agent = Agent(output_type=[int, str])
    assert_type(two_scalars_output_agent, Agent[None, int | str])

    marker: ToolOutput[bool | tuple[str, int]] = ToolOutput(bool | tuple[str, int])  # type: ignore
    complex_output_agent = Agent(
        output_type=[str, Foo, Bar, foobar_ctx, ToolOutput(foobar_plain), marker, TextOutput(str_to_regex)]
    )
    assert_type(
        complex_output_agent, Agent[None, Foo | Bar | Decimal | int | bool | tuple[str, int] | str | re.Pattern[str]]
    )

    complex_deferred_output_agent = Agent(output_type=[complex_output_agent.output_type, DeferredToolCalls])
    assert_type(
        complex_deferred_output_agent,
        Agent[None, Foo | Bar | Decimal | int | bool | tuple[str, int] | str | re.Pattern[str] | DeferredToolCalls],
    )


Tool(foobar_ctx, takes_ctx=True)
Tool(foobar_ctx)
Tool(foobar_plain, takes_ctx=False)
assert_type(Tool(foobar_plain), Tool[None])
assert_type(Tool(foobar_plain), Tool)

# unfortunately we can't type check these cases, since from a typing perspect `foobar_ctx` is valid as a plain tool
Tool(foobar_ctx, takes_ctx=False)
Tool(foobar_plain, takes_ctx=True)

Agent('test', tools=[foobar_ctx], deps_type=int)
Agent('test', tools=[foobar_plain], deps_type=int)
Agent('test', tools=[foobar_plain])
Agent('test', tools=[Tool(foobar_ctx)], deps_type=int)
Agent('test', tools=[Tool(foobar_ctx), foobar_ctx, foobar_plain], deps_type=int)
Agent('test', tools=[Tool(foobar_ctx), foobar_ctx, Tool(foobar_plain)], deps_type=int)

Agent('test', tools=[foobar_ctx], deps_type=str)  # pyright: ignore[reportArgumentType,reportCallIssue]
Agent('test', tools=[Tool(foobar_ctx), Tool(foobar_plain)], deps_type=str)  # pyright: ignore[reportArgumentType,reportCallIssue]
Agent('test', tools=[foobar_ctx])  # pyright: ignore[reportArgumentType,reportCallIssue]
Agent('test', tools=[Tool(foobar_ctx)])  # pyright: ignore[reportArgumentType,reportCallIssue]
# since deps are not set, they default to `None`, so can't be `int`
Agent('test', tools=[Tool(foobar_plain)], deps_type=int)  # pyright: ignore[reportArgumentType,reportCallIssue]

# prepare example from docs:


def greet(name: str) -> str:
    return f'hello {name}'


async def prepare_greet(ctx: RunContext[str], tool_def: ToolDefinition) -> ToolDefinition | None:
    d = f'Name of the {ctx.deps} to greet.'
    tool_def.parameters_json_schema['properties']['name']['description'] = d
    return tool_def


greet_tool = Tool(greet, prepare=prepare_greet)
assert_type(greet_tool, Tool[str])
greet_agent = Agent[str, str]('test', tools=[greet_tool], deps_type=str)

result = greet_agent.run_sync('testing...', deps='human')
assert result.output == '{"greet":"hello a"}'

if not MYPY:
    default_agent = Agent()
    assert_type(default_agent, Agent[None, str])
    assert_type(default_agent, Agent[None])
    assert_type(default_agent, Agent)

partial_agent: Agent[MyDeps] = Agent(deps_type=MyDeps)
assert_type(partial_agent, Agent[MyDeps, str])
assert_type(partial_agent, Agent[MyDeps])<|MERGE_RESOLUTION|>--- conflicted
+++ resolved
@@ -10,11 +10,7 @@
 
 from pydantic_ai import Agent, ModelRetry, RunContext, Tool
 from pydantic_ai.agent import AgentRunResult
-<<<<<<< HEAD
-from pydantic_ai.output import DeferredToolCalls, TextOutput, ToolOutput
-=======
-from pydantic_ai.output import StructuredDict, TextOutput, ToolOutput
->>>>>>> d5ff4a1f
+from pydantic_ai.output import DeferredToolCalls, StructuredDict, TextOutput, ToolOutput
 from pydantic_ai.tools import ToolDefinition
 
 # Define here so we can check `if MYPY` below. This will not be executed, MYPY will always set it to True
