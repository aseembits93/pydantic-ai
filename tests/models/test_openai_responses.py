--- conflicted
+++ resolved
@@ -20,11 +20,7 @@
     ToolReturnPart,
     UserPromptPart,
 )
-<<<<<<< HEAD
-from pydantic_ai.output import ModelStructuredOutput, PromptedStructuredOutput, TextOutput, ToolOutput
-=======
 from pydantic_ai.output import NativeOutput, PromptedOutput, TextOutput, ToolOutput
->>>>>>> 8039c20f
 from pydantic_ai.profiles.openai import openai_model_profile
 from pydantic_ai.tools import ToolDefinition
 from pydantic_ai.usage import Usage
@@ -682,11 +678,7 @@
 
 
 @pytest.mark.vcr()
-<<<<<<< HEAD
-async def test_model_structured_output(allow_model_requests: None, openai_api_key: str):
-=======
 async def test_native_output(allow_model_requests: None, openai_api_key: str):
->>>>>>> 8039c20f
     m = OpenAIResponsesModel('gpt-4o', provider=OpenAIProvider(api_key=openai_api_key))
 
     class CityLocation(BaseModel):
@@ -695,11 +687,7 @@
         city: str
         country: str
 
-<<<<<<< HEAD
-    agent = Agent(m, output_type=ModelStructuredOutput(CityLocation))
-=======
     agent = Agent(m, output_type=NativeOutput(CityLocation))
->>>>>>> 8039c20f
 
     @agent.tool_plain
     async def get_user_country() -> str:
@@ -760,11 +748,7 @@
 
 
 @pytest.mark.vcr()
-<<<<<<< HEAD
-async def test_model_structured_output_multiple(allow_model_requests: None, openai_api_key: str):
-=======
 async def test_native_output_multiple(allow_model_requests: None, openai_api_key: str):
->>>>>>> 8039c20f
     m = OpenAIResponsesModel('gpt-4o', provider=OpenAIProvider(api_key=openai_api_key))
 
     class CityLocation(BaseModel):
@@ -775,11 +759,7 @@
         country: str
         language: str
 
-<<<<<<< HEAD
-    agent = Agent(m, output_type=ModelStructuredOutput([CityLocation, CountryLanguage]))
-=======
     agent = Agent(m, output_type=NativeOutput([CityLocation, CountryLanguage]))
->>>>>>> 8039c20f
 
     @agent.tool_plain
     async def get_user_country() -> str:
@@ -844,22 +824,14 @@
 
 
 @pytest.mark.vcr()
-<<<<<<< HEAD
-async def test_prompted_structured_output(allow_model_requests: None, openai_api_key: str):
-=======
 async def test_prompted_output(allow_model_requests: None, openai_api_key: str):
->>>>>>> 8039c20f
     m = OpenAIResponsesModel('gpt-4o', provider=OpenAIProvider(api_key=openai_api_key))
 
     class CityLocation(BaseModel):
         city: str
         country: str
 
-<<<<<<< HEAD
-    agent = Agent(m, output_type=PromptedStructuredOutput(CityLocation))
-=======
     agent = Agent(m, output_type=PromptedOutput(CityLocation))
->>>>>>> 8039c20f
 
     @agent.tool_plain
     async def get_user_country() -> str:
@@ -934,11 +906,7 @@
 
 
 @pytest.mark.vcr()
-<<<<<<< HEAD
-async def test_prompted_structured_output_multiple(allow_model_requests: None, openai_api_key: str):
-=======
 async def test_prompted_output_multiple(allow_model_requests: None, openai_api_key: str):
->>>>>>> 8039c20f
     m = OpenAIResponsesModel('gpt-4o', provider=OpenAIProvider(api_key=openai_api_key))
 
     class CityLocation(BaseModel):
@@ -949,11 +917,7 @@
         country: str
         language: str
 
-<<<<<<< HEAD
-    agent = Agent(m, output_type=PromptedStructuredOutput([CityLocation, CountryLanguage]))
-=======
     agent = Agent(m, output_type=PromptedOutput([CityLocation, CountryLanguage]))
->>>>>>> 8039c20f
 
     @agent.tool_plain
     async def get_user_country() -> str:
