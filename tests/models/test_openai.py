--- conflicted
+++ resolved
@@ -37,11 +37,7 @@
     UserPromptPart,
 )
 from pydantic_ai.models.gemini import GeminiModel
-<<<<<<< HEAD
-from pydantic_ai.output import ModelStructuredOutput, PromptedStructuredOutput, TextOutput, ToolOutput
-=======
 from pydantic_ai.output import NativeOutput, PromptedOutput, TextOutput, ToolOutput
->>>>>>> 8039c20f
 from pydantic_ai.profiles import ModelProfile
 from pydantic_ai.profiles._json_schema import InlineDefsJsonSchemaTransformer
 from pydantic_ai.profiles.openai import OpenAIModelProfile, openai_model_profile
@@ -553,11 +549,7 @@
         assert result.is_complete
 
 
-<<<<<<< HEAD
-async def test_stream_model_structured_output(allow_model_requests: None):
-=======
 async def test_stream_native_output(allow_model_requests: None):
->>>>>>> 8039c20f
     stream = [
         chunk([]),
         text_chunk('{"first": "One'),
@@ -567,11 +559,7 @@
     ]
     mock_client = MockOpenAI.create_mock_stream(stream)
     m = OpenAIModel('gpt-4o', provider=OpenAIProvider(openai_client=mock_client))
-<<<<<<< HEAD
-    agent = Agent(m, output_type=ModelStructuredOutput(MyTypedDict))
-=======
     agent = Agent(m, output_type=NativeOutput(MyTypedDict))
->>>>>>> 8039c20f
 
     async with agent.run_stream('') as result:
         assert not result.is_complete
@@ -2181,11 +2169,7 @@
 
 
 @pytest.mark.vcr()
-<<<<<<< HEAD
-async def test_openai_model_structured_output(allow_model_requests: None, openai_api_key: str):
-=======
 async def test_openai_native_output(allow_model_requests: None, openai_api_key: str):
->>>>>>> 8039c20f
     m = OpenAIModel('gpt-4o', provider=OpenAIProvider(api_key=openai_api_key))
 
     class CityLocation(BaseModel):
@@ -2194,11 +2178,7 @@
         city: str
         country: str
 
-<<<<<<< HEAD
-    agent = Agent(m, output_type=ModelStructuredOutput(CityLocation))
-=======
     agent = Agent(m, output_type=NativeOutput(CityLocation))
->>>>>>> 8039c20f
 
     @agent.tool_plain
     async def get_user_country() -> str:
@@ -2272,11 +2252,7 @@
 
 
 @pytest.mark.vcr()
-<<<<<<< HEAD
-async def test_openai_model_structured_output_multiple(allow_model_requests: None, openai_api_key: str):
-=======
 async def test_openai_native_output_multiple(allow_model_requests: None, openai_api_key: str):
->>>>>>> 8039c20f
     m = OpenAIModel('gpt-4o', provider=OpenAIProvider(api_key=openai_api_key))
 
     class CityLocation(BaseModel):
@@ -2287,11 +2263,7 @@
         country: str
         language: str
 
-<<<<<<< HEAD
-    agent = Agent(m, output_type=ModelStructuredOutput([CityLocation, CountryLanguage]))
-=======
     agent = Agent(m, output_type=NativeOutput([CityLocation, CountryLanguage]))
->>>>>>> 8039c20f
 
     @agent.tool_plain
     async def get_user_country() -> str:
@@ -2369,22 +2341,14 @@
 
 
 @pytest.mark.vcr()
-<<<<<<< HEAD
-async def test_openai_prompted_structured_output(allow_model_requests: None, openai_api_key: str):
-=======
 async def test_openai_prompted_output(allow_model_requests: None, openai_api_key: str):
->>>>>>> 8039c20f
     m = OpenAIModel('gpt-4o', provider=OpenAIProvider(api_key=openai_api_key))
 
     class CityLocation(BaseModel):
         city: str
         country: str
 
-<<<<<<< HEAD
-    agent = Agent(m, output_type=PromptedStructuredOutput(CityLocation))
-=======
     agent = Agent(m, output_type=PromptedOutput(CityLocation))
->>>>>>> 8039c20f
 
     @agent.tool_plain
     async def get_user_country() -> str:
@@ -2472,11 +2436,7 @@
 
 
 @pytest.mark.vcr()
-<<<<<<< HEAD
-async def test_openai_prompted_structured_output_multiple(allow_model_requests: None, openai_api_key: str):
-=======
 async def test_openai_prompted_output_multiple(allow_model_requests: None, openai_api_key: str):
->>>>>>> 8039c20f
     m = OpenAIModel('gpt-4o', provider=OpenAIProvider(api_key=openai_api_key))
 
     class CityLocation(BaseModel):
@@ -2487,11 +2447,7 @@
         country: str
         language: str
 
-<<<<<<< HEAD
-    agent = Agent(m, output_type=PromptedStructuredOutput([CityLocation, CountryLanguage]))
-=======
     agent = Agent(m, output_type=PromptedOutput([CityLocation, CountryLanguage]))
->>>>>>> 8039c20f
 
     @agent.tool_plain
     async def get_user_country() -> str:
